import { s, val } from "../val.config";

<<<<<<< HEAD
export default val.content(
  "/app/blogs",
  s.array.optional(
    s.object({
      title: s.i18n(s.string()),
      /**
       * The text is optional, by the way.
       */
      text: s.string().optional(),
      /**
       * The rank is some arbitrary number we sort by.
       */
      rank: s.number(),
    })
  ),
  [
    {
      title: {
        en_US: "HVA?",
      },
      text: "Vi gj\u00F8r mange ting sammen i Blank, men det vi lever av er \u00E5 designe og utvikle digitale tjenester for kundene v\u00E5re.\n\n    Noen av selskapene vi jobber med er sm\u00E5, andre er store. Alle har de h\u00F8ye ambisjoner for sine digitale l\u00F8sninger, og stiller h\u00F8ye krav til hvem de jobber med.\n      \n    Noen ganger starter vi nye, egne, selskaper ogs\u00E5, mest fordi det er g\u00F8y (og fordi vi liker \u00E5 bygge ting), men ogs\u00E5 fordi smarte folk har gode id\u00E9er som fortjener \u00E5 bli realisert.\n    Ting vi har bygd for kundene v\u00E5re \n\nddddd",
      rank: 100,
    },
    {
      title: {
        en_US: "HVEM ER VI?",
      },
      text: "I Blank er vi en gjeng på omtrent 50 ulike folk som er ekstremt dyktige i faget vår - digital produktutvikling. Vi er en tredjedel designere og resten teknologer.",
      rank: 10,
    },
    {
      title: {
        en_US: "HVORFOR?",
      },
      text: "Vi startet Blank fordi vi \u00F8nsket oss et konsulentselskap hvor vi kan l\u00E6re og utfordre oss selv, et selskap hvor det er veldig fint \u00E5 jobbe - og kanskje aller mest fordi vi liker \u00E5 bygge ting.\n  test\n      I tillegg \u00F8nsket vi \u00E5 forandre bransjen og hvordan et konsulentselskap kan fungere. Mer om det senere..\n      \n      ",
      rank: 1,
    },
  ]
);
=======
export const schema = s.array(
  s.object({
    title: s.string(), // TODO: i18n
    /**
     * Blog image. We only allow png and jpg.
     */
    // image: s.image({ exts: ["png", "jpg"] }),
    /**
     * The text is optional, by the way.
     */
    text: s.string().optional(),
    /**
     * The rank is some arbitrary number we sort by.
     */
    rank: s.number(),
  })
);

export default val.content("/app/blogs", schema, [
  {
    title: "HVA?",
    // image: val.file("/public/val/app/blogs/image1.jpg"),
    text: "Vi gj\u00F8r mange ting sammen i Blank, men det vi lever av er \u00E5 designe og utvikle digitale tjenester for kundene v\u00E5re.\n\n    Noen av selskapene vi jobber med er sm\u00E5, andre er store. Alle har de h\u00F8ye ambisjoner for sine digitale l\u00F8sninger, og stiller h\u00F8ye krav til hvem de jobber med.\n    \n    Noen ganger starter vi nye, egne, selskaper ogs\u00E5, mest fordi det er g\u00F8y (og fordi vi liker \u00E5 bygge ting), men ogs\u00E5 fordi smarte folk har gode id\u00E9er som fortjener \u00E5 bli realisert.\n    Ting vi har bygd for kundene v\u00E5re",
    rank: 100,
  },
  {
    title: "HVEM ER VI?",
    // image: val.file("/public/val/app/blogs/image2.jpg"),
    text: "I Blank er vi en gjeng på omtrent 50 ulike folk som er ekstremt dyktige i faget vår - digital produktutvikling. Vi er en tredjedel designere og resten teknologer.",
    rank: 10,
  },
  {
    title: "HVORFOR?",
    // image: val.file("/public/val/app/blogs/image3.jpg"),
    text: "Vi startet Blank fordi vi ønsket oss et konsulentselskap hvor vi kan lære og utfordre oss selv, et selskap hvor det er veldig fint å jobbe - og kanskje aller mest fordi vi liker å bygge ting.\n  test\n      I tillegg ønsket vi å forandre bransjen og hvordan et konsulentselskap kan fungere.\n\n      ",
    rank: 1,
  },
]);
>>>>>>> 23fb6445
<|MERGE_RESOLUTION|>--- conflicted
+++ resolved
@@ -1,46 +1,5 @@
 import { s, val } from "../val.config";
 
-<<<<<<< HEAD
-export default val.content(
-  "/app/blogs",
-  s.array.optional(
-    s.object({
-      title: s.i18n(s.string()),
-      /**
-       * The text is optional, by the way.
-       */
-      text: s.string().optional(),
-      /**
-       * The rank is some arbitrary number we sort by.
-       */
-      rank: s.number(),
-    })
-  ),
-  [
-    {
-      title: {
-        en_US: "HVA?",
-      },
-      text: "Vi gj\u00F8r mange ting sammen i Blank, men det vi lever av er \u00E5 designe og utvikle digitale tjenester for kundene v\u00E5re.\n\n    Noen av selskapene vi jobber med er sm\u00E5, andre er store. Alle har de h\u00F8ye ambisjoner for sine digitale l\u00F8sninger, og stiller h\u00F8ye krav til hvem de jobber med.\n      \n    Noen ganger starter vi nye, egne, selskaper ogs\u00E5, mest fordi det er g\u00F8y (og fordi vi liker \u00E5 bygge ting), men ogs\u00E5 fordi smarte folk har gode id\u00E9er som fortjener \u00E5 bli realisert.\n    Ting vi har bygd for kundene v\u00E5re \n\nddddd",
-      rank: 100,
-    },
-    {
-      title: {
-        en_US: "HVEM ER VI?",
-      },
-      text: "I Blank er vi en gjeng på omtrent 50 ulike folk som er ekstremt dyktige i faget vår - digital produktutvikling. Vi er en tredjedel designere og resten teknologer.",
-      rank: 10,
-    },
-    {
-      title: {
-        en_US: "HVORFOR?",
-      },
-      text: "Vi startet Blank fordi vi \u00F8nsket oss et konsulentselskap hvor vi kan l\u00E6re og utfordre oss selv, et selskap hvor det er veldig fint \u00E5 jobbe - og kanskje aller mest fordi vi liker \u00E5 bygge ting.\n  test\n      I tillegg \u00F8nsket vi \u00E5 forandre bransjen og hvordan et konsulentselskap kan fungere. Mer om det senere..\n      \n      ",
-      rank: 1,
-    },
-  ]
-);
-=======
 export const schema = s.array(
   s.object({
     title: s.string(), // TODO: i18n
@@ -78,5 +37,4 @@
     text: "Vi startet Blank fordi vi ønsket oss et konsulentselskap hvor vi kan lære og utfordre oss selv, et selskap hvor det er veldig fint å jobbe - og kanskje aller mest fordi vi liker å bygge ting.\n  test\n      I tillegg ønsket vi å forandre bransjen og hvordan et konsulentselskap kan fungere.\n\n      ",
     rank: 1,
   },
-]);
->>>>>>> 23fb6445
+]);