--- conflicted
+++ resolved
@@ -7,13 +7,8 @@
     "test": "jest"
   },
   "dependencies": {
-<<<<<<< HEAD
-    "@valbuild/lib": "~0.9.0",
-    "@valbuild/ui": "^0.8.0",
-=======
     "@valbuild/lib": "~0.10.0",
     "@valbuild/ui": "~0.10.0",
->>>>>>> 23fb6445
     "base64-arraybuffer": "^1.0.2",
     "react-shadow": "^20.0.0"
   },
