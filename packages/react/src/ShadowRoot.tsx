--- conflicted
+++ resolved
@@ -35,11 +35,7 @@
   }, []);
 
   return (
-<<<<<<< HEAD
-    <div id="val-shadow-root" ref={node} style={style}>
-=======
     <div ref={node} style={style} id="val-ui">
->>>>>>> c4a6bde3
       {root && <ShadowContent root={root}>{children}</ShadowContent>}
     </div>
   );
