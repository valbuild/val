--- conflicted
+++ resolved
@@ -1,21 +1,6 @@
 "use client";
 /* eslint-disable @typescript-eslint/no-explicit-any */
-<<<<<<< HEAD
-import {
-  FileSource,
-  FILE_REF_PROP,
-  Internal,
-  RichText, SourcePath,
-  VAL_EXTENSION
-} from "@valbuild/core";
-import { PatchJSON } from "@valbuild/core/patch";
-import { ImageMetadata } from "@valbuild/core/src/schema/image";
-import { Inputs, Style, ValDashboard, ValOverlay } from "@valbuild/ui";
-import React, { useContext, useEffect, useMemo, useState } from "react";
-import root from "react-shadow"; // TODO: remove dependency on react-shadow here?
-=======
 import React, { lazy, useContext, useMemo } from "react";
->>>>>>> 92bef3f7
 import { ValApi } from "./ValApi";
 import { ValStore } from "./ValStore";
 
@@ -52,373 +37,12 @@
   typeof window !== "undefined" ? lazy(() => import("./ValUI")) : null;
 
 export function ValProvider({ host = "/api/val", children }: ValProviderProps) {
-<<<<<<< HEAD
-  const [selectedSources, setSelectedSources] = useState<string[]>([]);
-  const [editMode, setEditMode] = useState(false);
-  const [showDashboard, setShowDashboard] = useState(false);
-  const [editFormPosition, setEditFormPosition] = useState<{
-    left: number;
-    top: number;
-  } | null>(null);
-  const [authentication, setAuthentication] = useState<AuthStatus>({
-    status: "not-asked",
-  });
   const valApi = useMemo(() => new ValApi(host), [host]);
   const valStore = useMemo(() => new ValStore(valApi), [valApi]);
-  useEffect(() => {
-    if (editMode) {
-      valStore.updateAll();
-    }
-  }, [editMode]);
-  useEffect(() => {
-    let openValFormListener: ((e: MouseEvent) => void) | undefined = undefined;
-    let styleElement: HTMLStyleElement | undefined = undefined;
-    const editButtonClickOptions = {
-      capture: true,
-      passive: true,
-    };
-    if (editMode) {
-      // highlight val element by appending a new style
-      styleElement = document.createElement("style");
-      styleElement.id = "val-edit-highlight";
-      styleElement.innerHTML = `
-        .val-edit-mode >* [data-val-path] {
-          outline: black solid 2px;
-          outline-offset: 4px;
-          cursor: pointer;
-        }
-      `;
-      document.body.appendChild(styleElement);
-
-      // capture event clicks on data-val-path elements
-      openValFormListener = (e: MouseEvent) => {
-        if (e.target instanceof Element) {
-          let parent = e.target;
-          while (parent && parent !== document.body) {
-            if (parent.getAttribute("data-val-path")) {
-              break;
-            }
-            if (parent.parentElement) {
-              parent = parent.parentElement;
-            } else {
-              break;
-            }
-          }
-          const valSources = parent?.getAttribute("data-val-path");
-          if (valSources) {
-            e.stopPropagation();
-            setSelectedSources(
-              valSources.split(
-                ","
-              ) /* TODO: just split on commas will not work if path contains , */
-            );
-            setEditFormPosition({
-              left: e.pageX,
-              top: e.pageY,
-            });
-            // } else if (!isValElement(e.target)) {
-            //   console.log("click outside", e.target);
-            //   setEditFormPosition(null);
-            //   setSelectedSources([]);
-          }
-        }
-      };
-      document.addEventListener(
-        "click",
-        openValFormListener,
-        editButtonClickOptions
-      );
-    }
-    return () => {
-      if (openValFormListener) {
-        document.removeEventListener(
-          "click",
-          openValFormListener,
-          editButtonClickOptions
-        );
-      }
-      styleElement?.remove();
-    };
-  }, [editMode]);
-
-  // useEffect(() => {
-  //   const requestAuth = !(
-  //     authentication.status === "authenticated" ||
-  //     authentication.status === "local"
-  //   );
-  //   if (requestAuth) {
-  //     setSelectedSources([]);
-  //     console.log("request auth");
-  //     setEditFormPosition(null);
-  //   }
-  //   if (!editMode) {
-  //     // reset state when disabled
-  //     setSelectedSources([]);
-  //     console.log("reset state");
-  //     setEditFormPosition(null);
-  //   }
-  // }, [editMode, selectedSources.length, authentication.status]);
-
-  useEffect(() => {
-    if (editMode) {
-      document.body.classList.add("val-edit-mode");
-    } else {
-      document.body.classList.remove("val-edit-mode");
-    }
-
-    if (editMode) {
-      if (authentication.status !== "authenticated") {
-        valApi
-          .getSession()
-          .then(async (res) => {
-            if (res.status === 401) {
-              setAuthentication({
-                status: "unauthenticated",
-              });
-            } else if (res.ok) {
-              const data = await res.json();
-              if (data.mode === "local") {
-                setAuthentication({ status: "local" });
-              } else if (data.mode === "proxy") {
-                setAuthentication({
-                  status: "authenticated",
-                });
-              } else {
-                setAuthentication({
-                  status: "error",
-                  message: "Unknown authentication mode",
-                });
-              }
-            } else {
-              let message = "Unknown error";
-              try {
-                message = await res.text();
-              } catch {
-                // ignore
-              }
-              setAuthentication({
-                status: "error",
-                message,
-              });
-            }
-          })
-          .catch((err) => {
-            console.error("Failed to fetch session", err);
-            setAuthentication({
-              status: "error",
-              message: "Unknown authentication mode",
-            });
-          });
-      }
-    } else {
-      if (authentication.status === "error") {
-        setAuthentication({
-          status: "not-asked",
-        });
-      }
-    }
-  }, [editMode, authentication.status]);
-
-  const [showEditButton, setShowEditButton] = useState(false);
-  useEffect(() => {
-    setShowEditButton(true);
-  }, []);
-
-  const [inputs, setInputs] = useState<Inputs>({});
-
-  useEffect(() => {
-    setInputs({});
-    for (const path of selectedSources) {
-      valApi.getModule(path).then((serializedModule) => {
-        let input: Inputs[string] | undefined;
-        if (
-          serializedModule.schema.type === "string" &&
-          typeof serializedModule.source === "string"
-        ) {
-          input = {
-            status: "completed",
-            type: "text",
-            data: serializedModule.source,
-          };
-        } else if (
-          serializedModule.schema.type === "richtext" &&
-          typeof serializedModule.source === "object"
-        ) {
-          input = {
-            status: "completed",
-            type: "richtext",
-            data: serializedModule.source as RichText, // TODO: validate
-          };
-        } else if (
-          serializedModule.schema.type === "image" &&
-          serializedModule.source &&
-          typeof serializedModule.source === "object" &&
-          FILE_REF_PROP in serializedModule.source &&
-          typeof serializedModule.source[FILE_REF_PROP] === "string" &&
-          VAL_EXTENSION in serializedModule.source &&
-          typeof serializedModule.source[VAL_EXTENSION] === "string"
-        ) {
-          input = {
-            status: "completed",
-            type: "image",
-            data: Internal.convertImageSource(
-              serializedModule.source as FileSource<ImageMetadata>
-            ),
-          };
-        }
-        if (!input) {
-          throw new Error(
-            `Unsupported module type: ${serializedModule.schema.type}`
-          );
-        }
-        setInputs((inputs) => {
-          return {
-            ...inputs,
-            [serializedModule.path]: input,
-          } as Inputs;
-        });
-      });
-    }
-  }, [selectedSources.join(",")]);
-=======
-  const valApi = useMemo(() => new ValApi(host), [host]);
-  const valStore = useMemo(() => new ValStore(valApi), [valApi]);
->>>>>>> 92bef3f7
   return (
     <ValContext.Provider value={{ valApi, valStore }}>
       {children}
-<<<<<<< HEAD
-      {showEditButton && (
-        <root.div>
-          {/* TODO: */}
-          <link rel="preconnect" href="https://fonts.googleapis.com" />
-          <link
-            rel="preconnect"
-            href="https://fonts.gstatic.com"
-            crossOrigin="anonymous"
-          />
-          <link
-            href="https://fonts.googleapis.com/css2?family=JetBrains+Mono:ital,wght@0,100;0,200;0,300;0,400;0,500;0,600;0,700;0,800;1,400&family=Roboto:ital,wght@0,100;0,300;0,400;0,500;0,700;0,900;1,400;1,700&display=swap"
-            rel="stylesheet"
-          />
-          <Style />
-          <div data-mode="dark">
-            <ValOverlay
-              editMode={editMode}
-              setEditMode={setEditMode}
-              showDashboard={showDashboard}
-              setShowDashboard={setShowDashboard}
-              closeValWindow={() => {
-                setEditFormPosition(null);
-                setSelectedSources([]);
-                setInputs({});
-              }}
-              valWindow={
-                (editFormPosition && {
-                  position: editFormPosition,
-                  inputs,
-                  onSubmit: (inputs) => {
-                    Promise.all(
-                      Object.entries(inputs).map(([path, input]) => {
-                        if (input.status === "completed") {
-                          const [moduleId, modulePath] =
-                            Internal.splitModuleIdAndModulePath(
-                              path as SourcePath
-                            );
-                          if (input.type === "text") {
-                            const patch: PatchJSON = [
-                              {
-                                value: input.data,
-                                op: "replace",
-                                path: `/${modulePath
-                                  .split(".")
-                                  .map((p) => JSON.parse(p))
-                                  .join("/")}`,
-                                },
-                              ];
-                            return valApi.patchModuleContent(moduleId, patch);
-                          } else if (input.type === "image") {
-                            const pathParts = modulePath
-                              .split(".")
-                              .map((p) => JSON.parse(p));
-
-                            if (!input?.data || !("src" in input.data)) {
-                              // TODO: We probably need to have an Output type that is different from the Input: we have a union of both cases in Input right now, and we believe we do not want that
-                              console.warn(
-                                "No .src on input provided - this might mean no changes was made"
-                              );
-                              return;
-                            }
-                            const patch: PatchJSON = [
-                              {
-                                value: input.data.src,
-                                op: "replace",
-                                path: `/${pathParts.slice(0, -1).join("/")}/$${
-                                  pathParts[pathParts.length - 1]
-                                }`,
-                              },
-                            ];
-                            if (input.data.metadata) {
-                              if (input.data.addMetadata) {
-                                patch.push({
-                                  value: input.data.metadata,
-                                  op: "add",
-                                  path: `/${pathParts.join("/")}/metadata`,
-                                });
-                              } else {
-                                patch.push({
-                                  value: input.data.metadata,
-                                  op: "replace",
-                                  path: `/${pathParts.join("/")}/metadata`,
-                                });
-                              }
-                            }
-                            return valApi.patchModuleContent(moduleId, patch);
-                          } else if (input.type === "richtext") {
-                            const patch: PatchJSON = [
-                              {
-                                value: input.data,
-                                op: "replace",
-                                path: `/${modulePath
-                                  .split(".")
-                                  .map((p) => JSON.parse(p))
-                                  .join("/")}`,
-                              },
-                            ];
-                            return valApi.patchModuleContent(moduleId, patch);
-                          }
-                          throw new Error(
-                            `Unsupported input type: ${(input as any).type}`
-                          );
-                        } else {
-                          console.error(
-                            "Submitted incomplete input, ignoring..."
-                          );
-                          return Promise.resolve();
-                        }
-                      })
-                    ).then(() => {
-                      setEditFormPosition(null);
-                      setSelectedSources([]);
-                      setInputs({});
-                    });
-                  },
-                }) ??
-                undefined
-              }
-            />
-            <ValDashboard
-              editMode={editMode}
-              showDashboard={showDashboard}
-              setShowDashboard={setShowDashboard}
-              valApi={valApi}
-            />
-          </div>
-        </root.div>
-      )}
-=======
       {ValUI && <ValUI valApi={valApi} valStore={valStore} />}
->>>>>>> 92bef3f7
     </ValContext.Provider>
   );
 }