<<<<<<< HEAD
import { ModuleContent, Schema, Source } from "@valbuild/lib";
import * as expr from "@valbuild/lib/expr";
import { result } from "@valbuild/lib/fp";
import {
  formatJSONPointer,
  parseJSONPointer,
  PatchJSON,
} from "@valbuild/lib/patch";
import { Test, RichTextEditor } from "@valbuild/ui";
import { Style } from "@valbuild/ui";

import {SerializedEditorState} from "lexical/LexicalEditorState"
import {SerializedLexicalNode} from  "lexical/LexicalNode"

import React, {
  CSSProperties,
  forwardRef,
  MouseEventHandler,
  useContext,
  useEffect,
  useMemo,
  useState,
} from "react";
import { editIcon, valcmsLogo } from "./assets";
=======
import React, { useContext, useEffect, useMemo, useState } from "react";
>>>>>>> 23fb6445
import { ValApi } from "./ValApi";
import { ValStore } from "./ValStore";
import { Inputs, Style, ValOverlay } from "@valbuild/ui";
import root from "react-shadow"; // TODO: remove dependency on react-shadow here?
import { Internal, SourcePath } from "@valbuild/lib";
import { Patch, PatchJSON } from "@valbuild/lib/patch";

export function useValStore() {
  return useContext(ValContext).valStore;
}
export function useValApi() {
  return useContext(ValContext).valApi;
}

<<<<<<< HEAD
// TODO: Use me!
// eslint-disable-next-line @typescript-eslint/no-unused-vars
const ValElementEditButton = forwardRef<
  HTMLButtonElement,
  {
    left?: CSSProperties["left"];
    top?: CSSProperties["top"];
    display?: CSSProperties["display"];
    onClick: MouseEventHandler<HTMLButtonElement>;
  }
>(function ValEditButton({ left, top: top, display, onClick }, ref) {
  return (
    <button
      ref={ref}
      onClick={onClick}
      style={{
        display,
        left,
        top,
        position: "absolute",
        zIndex: baseZIndex + 1,
        cursor: "pointer",
        background: `url('${valcmsLogo}')`,
        backgroundSize: "contain",
        backgroundRepeat: "no-repeat",
        backgroundColor: "white",
        width: "20px",
        height: "20px",
        border: "none",
      }}
    />
  );
});

// TODO: Use me!
// eslint-disable-next-line @typescript-eslint/no-unused-vars
const ValSidebar = ({
  selectedIds,
  onClose,
}: {
  selectedIds: string[];
  onClose: () => void;
}) => {
  if (selectedIds.length === 0) {
    return null;
  }
  return (
    <div
      style={{
        position: "fixed",
        top: 0,
        left: 0,
        height: "100vh",
        width: "300px",
        background: "whitesmoke",
        zIndex: baseZIndex + 1,
      }}
    >
      <button
        style={{ position: "absolute", right: 0, top: 0 }}
        onClick={onClose}
      >
        Close
      </button>
      <h1>ValCMS</h1>
      <form>
        {selectedIds.map((id) => (
          <label key={id}>
            {id}
            <input defaultValue={"TODO"}></input>
          </label>
        ))}
        <input type="submit" value="Save" />
      </form>
    </div>
  );
};

const ValEditEnableButton = ({
  enabled,
  setEnabled,
}: {
  enabled: boolean;
  setEnabled: (enabled: boolean) => void;
}) => {
  return (
    <button
      data-val-element="true"
      style={{
        display: "flex",
        justifyContent: "center",
        alignItems: "center",
        position: "fixed",
        zIndex: baseZIndex + 1,
        cursor: "pointer",
        left: "10px",
        bottom: "10px",
        color: "white",
        backgroundColor: "black",
        height: "50px",
        width: "10rem",
        border: "1px solid white",
      }}
      onClick={() => {
        setEnabled(!enabled);
      }}
    >
      <span
        style={{
          background: `url('${editIcon(18, "white")}')`,
          backgroundSize: "contain",
          backgroundRepeat: "no-repeat",
          appearance: "none",
          cursor: "pointer",
          height: "18px",
          width: "18px",
          border: "none",
        }}
      ></span>
      <span
        style={{
          marginLeft: "8px",
          fontSize: "16px",
        }}
      >
        EDIT
      </span>
    </button>
  );
};

type FormPosition = {
  left: number;
  top: number;
};

type Operation = {
  op: "replace";
  path: string;
  value: Source;
};

const ValFontFamily = "Arial, Verdana, Tahoma, Cantarell, sans-serif";

const ValEditForm: React.FC<{
  host: string;
  position: FormPosition | null;
  selectedSources: string[];
  onClose: () => void;
}> = ({ host, position, selectedSources, onClose }) => {
  type Entry =
    | {
        source: string;
        status: "loading";
      }
    | {
        source: string;
        status: "error";
        error: string;
      }
    | {
        source: string;
        status: "ready";
        moduleId: string;
        locale: "en_US";
        value: string;
        path: string;
      };
  const [entries, setEntries] = useState<Entry[]>([]);
  const valStore = useValStore();
  const valApi = useValApi();
  const [submission, setSubmission] = useState<
    | { status: "submitting" }
    | { status: "error"; error: string }
    | { status: "ready" }
  >({ status: "ready" });

  const [nodes, setNodes] =
    useState<SerializedEditorState<SerializedLexicalNode>|null>(null);

  useEffect(() => {
    setEntries(
      selectedSources.map((source) => ({ source, status: "loading" }))
    );

    Promise.all(
      selectedSources.map(async (source): Promise<Entry> => {
        try {
          const [moduleId, locale, sourceExpr] =
            expr.strings.parseValSrc(source);
          const mod = ModuleContent.deserialize(
            await valApi.getModule(moduleId)
          );
          valStore.set(moduleId, mod);

          const [value, ref] = (
            sourceExpr as expr.Expr<readonly [Source], Source>
          ).evaluateRef(
            [Schema.localize(mod.schema, mod.source, locale)],
            [""]
          );
          if (!expr.isAssignable(ref)) {
            return {
              source,
              status: "error",
              error: "ref is not assignable",
            };
          }
          if (typeof value !== "string") {
            return {
              source,
              status: "error",
              error: "value is not a string",
            };
          }
          return {
            source,
            status: "ready",
            moduleId,
            locale,
            value,
            path: ref,
          };
        } catch (err) {
          console.error(err);
          return {
            source,
            status: "error",
            error: err instanceof Error ? err.message : "Unknown error",
          };
        }
      })
    ).then((resolvedEntries) => {
      setEntries(resolvedEntries);
    });
  }, [host, selectedSources.join(",")]);

  if (!position) {
    return null;
  }
  return (
    <form
      data-val-element={true}
      style={{
        position: "absolute",
        left: position.left,
        top: position.top,
        zIndex: 999999,
        minWidth: "300px",
        background: "black",
        color: "white",
        padding: "10px",
        border: "1px solid white",
        fontFamily: ValFontFamily,
      }}
      onSubmit={async (e) => {
        e.preventDefault();
        setSubmission({ status: "submitting" });
        try {
          const data = new FormData(e.currentTarget);
          const modulePatches: Record<string, Operation[]> = {};
          console.log("nodes",nodes)
          console.log("source",entries)
          for (const entry of entries) {
            if (entry.status === "ready") {
              const { moduleId, locale } = entry;
              let { path } = entry;
              if (!modulePatches[moduleId]) {
                modulePatches[moduleId] = [];
              }
              const value = data.get(path);
              if (typeof value !== "string") {
                throw Error("Invalid non-string value in form");
              }
              const mod = valStore.get(moduleId);
              if (!mod) {
                throw Error(`${moduleId} is not in store`);
              }
              const parsedPath = parseJSONPointer(path);
              if (result.isErr(parsedPath)) {
                throw Error(`${JSON.stringify(path)} is invalid JSON pointer`);
              }
              path = formatJSONPointer(
                Schema.delocalizePath(
                  mod.schema,
                  mod.source,
                  parsedPath.value,
                  locale
                )
              );
              modulePatches[moduleId].push({
                op: "replace",
                path,
                value,
              });
            }
          }
          await Promise.all(
            Object.entries(modulePatches).map(async ([moduleId, patch]) => {
              const moduleContent = ModuleContent.deserialize(
                await valApi.patchModuleContent(moduleId, patch as PatchJSON)
              );
              valStore.set(moduleId, moduleContent);
            })
          );
          setSubmission({
            status: "ready",
          });
          onClose();
        } catch (err) {
          setSubmission({
            status: "error",
            error: err instanceof Error ? err.message : "Unknown error",
          });
        }
      }}
    >
      {submission.status === "error" && submission.error}
      {entries === null
        ? "Loading..."
        : entries.map((entry) => (
            <label key={entry.source}>
              {entry.status === "loading" ? (
                "Loading..."
              ) : entry.status === "error" ? (
                entry.error
              ) : (
                <>
                  {entry.moduleId}?{entry.locale}?{entry.path}
                  <RichTextEditor
                  setNodes={setNodes}
                    entries={
                      entries as {
                        source: string;
                        status: "ready";
                        moduleId: string;
                        locale: "en_US";
                        value: string;
                        path: string;
                      }[]
                    }
                  />
                  {/* <textarea
                    style={{
                      display: "block",
                      width: "100%",
                      background: "black",
                      color: "white",
                      minHeight: "200px",
                    }}
                    name={entry.path}
                    defaultValue={entry.value}
                  /> */}
                </>
              )}
            </label>
          ))}
      <input type="submit" value="Save" />
    </form>
  );
};

=======
>>>>>>> 23fb6445
export type ValContext = {
  readonly valStore: ValStore;
  readonly valApi: ValApi;
};

export const ValContext = React.createContext<ValContext>({
  get valStore(): never {
    throw Error(
      "Val context not found. Ensure components are wrapped by ValProvider!"
    );
  },
  get valApi(): never {
    throw Error(
      "Val context not found. Ensure components are wrapped by ValProvider!"
    );
  },
});

export type ValProviderProps = {
  host?: string;
  children?: React.ReactNode;
};

type AuthStatus =
  | {
      status:
        | "not-asked"
        | "authenticated"
        | "unauthenticated"
        | "loading"
        | "local";
    }
  | {
      status: "error";
      message: string;
    };

function isValElement(el: Element | null): boolean {
  if (!el) {
    return false;
  }
  if (el.getAttribute("data-val-element") === "true") {
    return true;
  }
  return isValElement(el.parentElement);
}

export function ValProvider({ host = "/api/val", children }: ValProviderProps) {
  const [selectedSources, setSelectedSources] = useState<string[]>([]);
  const [editMode, setEditMode] = useState(false);
  const [editFormPosition, setEditFormPosition] = useState<{
    left: number;
    top: number;
  } | null>(null);

  const [authentication, setAuthentication] = useState<AuthStatus>({
    status: "not-asked",
  });
  const valApi = useMemo(() => new ValApi(host), [host]);
  const valStore = useMemo(() => new ValStore(valApi), [valApi]);

  useEffect(() => {
    if (editMode) {
      valStore.updateAll();
    }
  }, [editMode]);
  useEffect(() => {
    let openValFormListener: ((e: MouseEvent) => void) | undefined = undefined;
    let styleElement: HTMLStyleElement | undefined = undefined;
    const editButtonClickOptions = {
      capture: true,
      passive: true,
    };
    if (editMode) {
      // highlight val element by appending a new style
      styleElement = document.createElement("style");
      styleElement.id = "val-edit-highlight";
      styleElement.innerHTML = `
        .val-edit-mode >* [data-val-path] {
          outline: black solid 2px;
          outline-offset: 4px;
          cursor: pointer;
        }
      `;
      document.body.appendChild(styleElement);

      // capture event clicks on data-val-path elements
      openValFormListener = (e: MouseEvent) => {
        if (e.target instanceof Element) {
          const valSources = e.target?.getAttribute("data-val-path");
          if (valSources) {
            e.stopPropagation();
            setSelectedSources(
              valSources.split(
                ","
              ) /* TODO: just split on commas will not work if path contains , */
            );
            console.log(e.clientY, e.screenY, e.pageY, e.offsetY);
            setEditFormPosition({
              left: e.pageX,
              top: e.pageY,
            });
            // } else if (!isValElement(e.target)) {
            //   console.log("click outside", e.target);
            //   setEditFormPosition(null);
            //   setSelectedSources([]);
          }
        }
      };
      document.addEventListener(
        "click",
        openValFormListener,
        editButtonClickOptions
      );
    }
    return () => {
      if (openValFormListener) {
        document.removeEventListener(
          "click",
          openValFormListener,
          editButtonClickOptions
        );
      }
      styleElement?.remove();
    };
  }, [editMode]);

  // useEffect(() => {
  //   const requestAuth = !(
  //     authentication.status === "authenticated" ||
  //     authentication.status === "local"
  //   );
  //   if (requestAuth) {
  //     setSelectedSources([]);
  //     console.log("request auth");
  //     setEditFormPosition(null);
  //   }
  //   if (!editMode) {
  //     // reset state when disabled
  //     setSelectedSources([]);
  //     console.log("reset state");
  //     setEditFormPosition(null);
  //   }
  // }, [editMode, selectedSources.length, authentication.status]);

  useEffect(() => {
    if (editMode) {
      document.body.classList.add("val-edit-mode");
    } else {
      document.body.classList.remove("val-edit-mode");
    }

    if (editMode) {
      if (authentication.status !== "authenticated") {
        valApi
          .getSession()
          .then(async (res) => {
            if (res.status === 401) {
              setAuthentication({
                status: "unauthenticated",
              });
            } else if (res.ok) {
              const data = await res.json();
              if (data.mode === "local") {
                setAuthentication({ status: "local" });
              } else if (data.mode === "proxy") {
                setAuthentication({
                  status: "authenticated",
                });
              } else {
                setAuthentication({
                  status: "error",
                  message: "Unknown authentication mode",
                });
              }
            } else {
              let message = "Unknown error";
              try {
                message = await res.text();
              } catch {
                // ignore
              }
              setAuthentication({
                status: "error",
                message,
              });
            }
          })
          .catch((err) => {
            console.error("Failed to fetch session", err);
            setAuthentication({
              status: "error",
              message: "Unknown authentication mode",
            });
          });
      }
    } else {
      if (authentication.status === "error") {
        setAuthentication({
          status: "not-asked",
        });
      }
    }
  }, [editMode, authentication.status]);

  const [showEditButton, setShowEditButton] = useState(false);
  useEffect(() => {
    setShowEditButton(true);
  }, []);

  const [inputs, setInputs] = useState<Inputs>({});

  useEffect(() => {
    setInputs({});
    for (const path of selectedSources) {
      valApi.getModule(path).then((serializedModule) => {
        let input: Inputs[string] | undefined;
        if (
          serializedModule.schema.type === "string" &&
          typeof serializedModule.source === "string"
        ) {
          input = {
            status: "completed",
            type: "text",
            data: serializedModule.source,
          };
        }
        console.log("input", input);
        if (!input) {
          throw new Error(
            `Unsupported module type: ${serializedModule.schema.type}`
          );
        }
        setInputs((inputs) => {
          return {
            ...inputs,
            [path]: input,
          } as Inputs;
        });
      });
    }
  }, [selectedSources.join(",")]);
  return (
    <ValContext.Provider
      value={{
        valApi,
        valStore,
      }}
    >
      {children}
<<<<<<< HEAD
      {enabled && <Style />}
      {authentication.status === "local" && enabled && (
        <ValEditForm
          host={host}
          selectedSources={selectedSources}
          position={editFormPosition}
          onClose={() => {
            setEditFormPosition(null);
            setSelectedSources([]);
          }}
        />
      )}
      {authentication.status === "authenticated" && (
        <>
          {enabled && <ValProxyActions setAuthentication={setAuthentication} />}
          <ValEditForm
            host={host}
            selectedSources={selectedSources}
            position={editFormPosition}
            onClose={() => {
              setEditFormPosition(null);
              setSelectedSources([]);
            }}
=======
      {showEditButton && (
        <root.div>
          {/* TODO: */}
          <link rel="preconnect" href="https://fonts.googleapis.com" />
          <link
            rel="preconnect"
            href="https://fonts.gstatic.com"
            crossOrigin="anonymous"
>>>>>>> 23fb6445
          />
          <link
            href="https://fonts.googleapis.com/css2?family=JetBrains+Mono:ital,wght@0,100;0,200;0,300;0,400;0,500;0,600;0,700;0,800;1,400&family=Roboto:ital,wght@0,100;0,300;0,400;0,500;0,700;0,900;1,400;1,700&display=swap"
            rel="stylesheet"
          />
          <Style />
          <div data-mode="dark">
            <ValOverlay
              editMode={editMode}
              setEditMode={setEditMode}
              closeValWindow={() => {
                setEditFormPosition(null);
                setSelectedSources([]);
                setInputs({});
              }}
              valWindow={
                (editFormPosition && {
                  position: editFormPosition,
                  inputs,
                  onSubmit: (inputs) => {
                    Promise.all(
                      Object.entries(inputs).map(([path, input]) => {
                        if (input.status === "completed") {
                          const [moduleId, modulePath] =
                            Internal.splitModuleIdAndModulePath(
                              path as SourcePath
                            );

                          if (input.type === "text") {
                            const patch: PatchJSON = [
                              {
                                value: input.data,
                                op: "replace",
                                path: `/${modulePath
                                  .split(".")
                                  .map((p) => JSON.parse(p))
                                  .join("/")}`,
                              },
                            ];
                            return valApi.patchModuleContent(moduleId, patch);
                          }
                          throw new Error(
                            `Unsupported input type: ${input.type}`
                          );
                        } else {
                          console.error(
                            "Submitted incomplete input, ignoring..."
                          );
                          return Promise.resolve();
                        }
                      })
                    ).then(() => {
                      setEditFormPosition(null);
                      setSelectedSources([]);
                      setInputs({});
                    });
                  },
                }) ??
                undefined
              }
            />
          </div>
        </root.div>
      )}
    </ValContext.Provider>
  );
}<|MERGE_RESOLUTION|>--- conflicted
+++ resolved
@@ -1,31 +1,4 @@
-<<<<<<< HEAD
-import { ModuleContent, Schema, Source } from "@valbuild/lib";
-import * as expr from "@valbuild/lib/expr";
-import { result } from "@valbuild/lib/fp";
-import {
-  formatJSONPointer,
-  parseJSONPointer,
-  PatchJSON,
-} from "@valbuild/lib/patch";
-import { Test, RichTextEditor } from "@valbuild/ui";
-import { Style } from "@valbuild/ui";
-
-import {SerializedEditorState} from "lexical/LexicalEditorState"
-import {SerializedLexicalNode} from  "lexical/LexicalNode"
-
-import React, {
-  CSSProperties,
-  forwardRef,
-  MouseEventHandler,
-  useContext,
-  useEffect,
-  useMemo,
-  useState,
-} from "react";
-import { editIcon, valcmsLogo } from "./assets";
-=======
 import React, { useContext, useEffect, useMemo, useState } from "react";
->>>>>>> 23fb6445
 import { ValApi } from "./ValApi";
 import { ValStore } from "./ValStore";
 import { Inputs, Style, ValOverlay } from "@valbuild/ui";
@@ -40,371 +13,6 @@
   return useContext(ValContext).valApi;
 }
 
-<<<<<<< HEAD
-// TODO: Use me!
-// eslint-disable-next-line @typescript-eslint/no-unused-vars
-const ValElementEditButton = forwardRef<
-  HTMLButtonElement,
-  {
-    left?: CSSProperties["left"];
-    top?: CSSProperties["top"];
-    display?: CSSProperties["display"];
-    onClick: MouseEventHandler<HTMLButtonElement>;
-  }
->(function ValEditButton({ left, top: top, display, onClick }, ref) {
-  return (
-    <button
-      ref={ref}
-      onClick={onClick}
-      style={{
-        display,
-        left,
-        top,
-        position: "absolute",
-        zIndex: baseZIndex + 1,
-        cursor: "pointer",
-        background: `url('${valcmsLogo}')`,
-        backgroundSize: "contain",
-        backgroundRepeat: "no-repeat",
-        backgroundColor: "white",
-        width: "20px",
-        height: "20px",
-        border: "none",
-      }}
-    />
-  );
-});
-
-// TODO: Use me!
-// eslint-disable-next-line @typescript-eslint/no-unused-vars
-const ValSidebar = ({
-  selectedIds,
-  onClose,
-}: {
-  selectedIds: string[];
-  onClose: () => void;
-}) => {
-  if (selectedIds.length === 0) {
-    return null;
-  }
-  return (
-    <div
-      style={{
-        position: "fixed",
-        top: 0,
-        left: 0,
-        height: "100vh",
-        width: "300px",
-        background: "whitesmoke",
-        zIndex: baseZIndex + 1,
-      }}
-    >
-      <button
-        style={{ position: "absolute", right: 0, top: 0 }}
-        onClick={onClose}
-      >
-        Close
-      </button>
-      <h1>ValCMS</h1>
-      <form>
-        {selectedIds.map((id) => (
-          <label key={id}>
-            {id}
-            <input defaultValue={"TODO"}></input>
-          </label>
-        ))}
-        <input type="submit" value="Save" />
-      </form>
-    </div>
-  );
-};
-
-const ValEditEnableButton = ({
-  enabled,
-  setEnabled,
-}: {
-  enabled: boolean;
-  setEnabled: (enabled: boolean) => void;
-}) => {
-  return (
-    <button
-      data-val-element="true"
-      style={{
-        display: "flex",
-        justifyContent: "center",
-        alignItems: "center",
-        position: "fixed",
-        zIndex: baseZIndex + 1,
-        cursor: "pointer",
-        left: "10px",
-        bottom: "10px",
-        color: "white",
-        backgroundColor: "black",
-        height: "50px",
-        width: "10rem",
-        border: "1px solid white",
-      }}
-      onClick={() => {
-        setEnabled(!enabled);
-      }}
-    >
-      <span
-        style={{
-          background: `url('${editIcon(18, "white")}')`,
-          backgroundSize: "contain",
-          backgroundRepeat: "no-repeat",
-          appearance: "none",
-          cursor: "pointer",
-          height: "18px",
-          width: "18px",
-          border: "none",
-        }}
-      ></span>
-      <span
-        style={{
-          marginLeft: "8px",
-          fontSize: "16px",
-        }}
-      >
-        EDIT
-      </span>
-    </button>
-  );
-};
-
-type FormPosition = {
-  left: number;
-  top: number;
-};
-
-type Operation = {
-  op: "replace";
-  path: string;
-  value: Source;
-};
-
-const ValFontFamily = "Arial, Verdana, Tahoma, Cantarell, sans-serif";
-
-const ValEditForm: React.FC<{
-  host: string;
-  position: FormPosition | null;
-  selectedSources: string[];
-  onClose: () => void;
-}> = ({ host, position, selectedSources, onClose }) => {
-  type Entry =
-    | {
-        source: string;
-        status: "loading";
-      }
-    | {
-        source: string;
-        status: "error";
-        error: string;
-      }
-    | {
-        source: string;
-        status: "ready";
-        moduleId: string;
-        locale: "en_US";
-        value: string;
-        path: string;
-      };
-  const [entries, setEntries] = useState<Entry[]>([]);
-  const valStore = useValStore();
-  const valApi = useValApi();
-  const [submission, setSubmission] = useState<
-    | { status: "submitting" }
-    | { status: "error"; error: string }
-    | { status: "ready" }
-  >({ status: "ready" });
-
-  const [nodes, setNodes] =
-    useState<SerializedEditorState<SerializedLexicalNode>|null>(null);
-
-  useEffect(() => {
-    setEntries(
-      selectedSources.map((source) => ({ source, status: "loading" }))
-    );
-
-    Promise.all(
-      selectedSources.map(async (source): Promise<Entry> => {
-        try {
-          const [moduleId, locale, sourceExpr] =
-            expr.strings.parseValSrc(source);
-          const mod = ModuleContent.deserialize(
-            await valApi.getModule(moduleId)
-          );
-          valStore.set(moduleId, mod);
-
-          const [value, ref] = (
-            sourceExpr as expr.Expr<readonly [Source], Source>
-          ).evaluateRef(
-            [Schema.localize(mod.schema, mod.source, locale)],
-            [""]
-          );
-          if (!expr.isAssignable(ref)) {
-            return {
-              source,
-              status: "error",
-              error: "ref is not assignable",
-            };
-          }
-          if (typeof value !== "string") {
-            return {
-              source,
-              status: "error",
-              error: "value is not a string",
-            };
-          }
-          return {
-            source,
-            status: "ready",
-            moduleId,
-            locale,
-            value,
-            path: ref,
-          };
-        } catch (err) {
-          console.error(err);
-          return {
-            source,
-            status: "error",
-            error: err instanceof Error ? err.message : "Unknown error",
-          };
-        }
-      })
-    ).then((resolvedEntries) => {
-      setEntries(resolvedEntries);
-    });
-  }, [host, selectedSources.join(",")]);
-
-  if (!position) {
-    return null;
-  }
-  return (
-    <form
-      data-val-element={true}
-      style={{
-        position: "absolute",
-        left: position.left,
-        top: position.top,
-        zIndex: 999999,
-        minWidth: "300px",
-        background: "black",
-        color: "white",
-        padding: "10px",
-        border: "1px solid white",
-        fontFamily: ValFontFamily,
-      }}
-      onSubmit={async (e) => {
-        e.preventDefault();
-        setSubmission({ status: "submitting" });
-        try {
-          const data = new FormData(e.currentTarget);
-          const modulePatches: Record<string, Operation[]> = {};
-          console.log("nodes",nodes)
-          console.log("source",entries)
-          for (const entry of entries) {
-            if (entry.status === "ready") {
-              const { moduleId, locale } = entry;
-              let { path } = entry;
-              if (!modulePatches[moduleId]) {
-                modulePatches[moduleId] = [];
-              }
-              const value = data.get(path);
-              if (typeof value !== "string") {
-                throw Error("Invalid non-string value in form");
-              }
-              const mod = valStore.get(moduleId);
-              if (!mod) {
-                throw Error(`${moduleId} is not in store`);
-              }
-              const parsedPath = parseJSONPointer(path);
-              if (result.isErr(parsedPath)) {
-                throw Error(`${JSON.stringify(path)} is invalid JSON pointer`);
-              }
-              path = formatJSONPointer(
-                Schema.delocalizePath(
-                  mod.schema,
-                  mod.source,
-                  parsedPath.value,
-                  locale
-                )
-              );
-              modulePatches[moduleId].push({
-                op: "replace",
-                path,
-                value,
-              });
-            }
-          }
-          await Promise.all(
-            Object.entries(modulePatches).map(async ([moduleId, patch]) => {
-              const moduleContent = ModuleContent.deserialize(
-                await valApi.patchModuleContent(moduleId, patch as PatchJSON)
-              );
-              valStore.set(moduleId, moduleContent);
-            })
-          );
-          setSubmission({
-            status: "ready",
-          });
-          onClose();
-        } catch (err) {
-          setSubmission({
-            status: "error",
-            error: err instanceof Error ? err.message : "Unknown error",
-          });
-        }
-      }}
-    >
-      {submission.status === "error" && submission.error}
-      {entries === null
-        ? "Loading..."
-        : entries.map((entry) => (
-            <label key={entry.source}>
-              {entry.status === "loading" ? (
-                "Loading..."
-              ) : entry.status === "error" ? (
-                entry.error
-              ) : (
-                <>
-                  {entry.moduleId}?{entry.locale}?{entry.path}
-                  <RichTextEditor
-                  setNodes={setNodes}
-                    entries={
-                      entries as {
-                        source: string;
-                        status: "ready";
-                        moduleId: string;
-                        locale: "en_US";
-                        value: string;
-                        path: string;
-                      }[]
-                    }
-                  />
-                  {/* <textarea
-                    style={{
-                      display: "block",
-                      width: "100%",
-                      background: "black",
-                      color: "white",
-                      minHeight: "200px",
-                    }}
-                    name={entry.path}
-                    defaultValue={entry.value}
-                  /> */}
-                </>
-              )}
-            </label>
-          ))}
-      <input type="submit" value="Save" />
-    </form>
-  );
-};
-
-=======
->>>>>>> 23fb6445
 export type ValContext = {
   readonly valStore: ValStore;
   readonly valApi: ValApi;
@@ -655,31 +263,6 @@
       }}
     >
       {children}
-<<<<<<< HEAD
-      {enabled && <Style />}
-      {authentication.status === "local" && enabled && (
-        <ValEditForm
-          host={host}
-          selectedSources={selectedSources}
-          position={editFormPosition}
-          onClose={() => {
-            setEditFormPosition(null);
-            setSelectedSources([]);
-          }}
-        />
-      )}
-      {authentication.status === "authenticated" && (
-        <>
-          {enabled && <ValProxyActions setAuthentication={setAuthentication} />}
-          <ValEditForm
-            host={host}
-            selectedSources={selectedSources}
-            position={editFormPosition}
-            onClose={() => {
-              setEditFormPosition(null);
-              setSelectedSources([]);
-            }}
-=======
       {showEditButton && (
         <root.div>
           {/* TODO: */}
@@ -688,7 +271,6 @@
             rel="preconnect"
             href="https://fonts.gstatic.com"
             crossOrigin="anonymous"
->>>>>>> 23fb6445
           />
           <link
             href="https://fonts.googleapis.com/css2?family=JetBrains+Mono:ital,wght@0,100;0,200;0,300;0,400;0,500;0,600;0,700;0,800;1,400&family=Roboto:ital,wght@0,100;0,300;0,400;0,500;0,700;0,900;1,400;1,700&display=swap"
