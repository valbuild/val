/* export { useContent } from "./useContent";
export { useText } from "./useText";
export { WithVal } from "./WithVal"; */
export { ValProvider } from "./ValProvider";
<<<<<<< HEAD
export { useVal } from "./hooks/useVal";
export { ValRichText } from "./ValRichText";
export { ValApi } from "./ValApi";
=======
export { useVal } from "./hooks/useVal";
>>>>>>> 92bef3f7
<|MERGE_RESOLUTION|>--- conflicted
+++ resolved
@@ -2,10 +2,4 @@
 export { useText } from "./useText";
 export { WithVal } from "./WithVal"; */
 export { ValProvider } from "./ValProvider";
-<<<<<<< HEAD
-export { useVal } from "./hooks/useVal";
-export { ValRichText } from "./ValRichText";
-export { ValApi } from "./ValApi";
-=======
-export { useVal } from "./hooks/useVal";
->>>>>>> 92bef3f7
+export { useVal } from "./hooks/useVal";