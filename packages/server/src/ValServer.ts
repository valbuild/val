--- conflicted
+++ resolved
@@ -741,58 +741,6 @@
     return modules;
   }
 
-<<<<<<< HEAD
-=======
-  async getFiles(
-    filePath: string,
-    // @eslint-disable-next-line @typescript-eslint/no-unused-vars
-    query: { sha256?: string }, // TODO: use the sha256 query param: we have to go through all fileUpdates to find the one with the actual checksum
-    cookies: ValCookies<VAL_SESSION_COOKIE>
-  ): Promise<ValServerResult<never, ReadableStream<Uint8Array>>> {
-    const patchesRes = await this.readPatches(cookies);
-    if (result.isErr(patchesRes)) {
-      return patchesRes.error;
-    }
-    const { fileUpdates } = patchesRes.value;
-    let updatedBuffer = bufferFromDataUrl(
-      fileUpdates[filePath],
-      getMimeTypeFromBase64(fileUpdates[filePath])
-    );
-    if (!updatedBuffer) {
-      if (fileUpdates[filePath]) {
-        return {
-          status: 500,
-          json: {
-            message: "Unexpected error: could not decode data url",
-            details: {
-              filePath,
-            },
-          },
-        };
-      }
-      updatedBuffer = await this.readStaticBinaryFile(filePath);
-    } else {
-      console.log("Found updated");
-    }
-    if (!updatedBuffer) {
-      return {
-        status: 404,
-        json: {
-          message: "File not found",
-          details: {
-            filePath,
-          },
-        },
-      };
-    }
-
-    return {
-      status: 200,
-      body: bufferToReadableStream(updatedBuffer),
-    };
-  }
-
->>>>>>> 5bffa43b
   /* Abstract methods */
 
   /**
