{
  "name": "@valbuild/server",
  "private": false,
  "description": "Val - integrated server",
  "main": "dist/valbuild-server.cjs.js",
  "module": "dist/valbuild-server.esm.js",
  "exports": {
    ".": {
      "module": "./dist/valbuild-server.esm.js",
      "default": "./dist/valbuild-server.cjs.js"
    },
    "./package.json": "./package.json"
  },
  "types": "dist/valbuild-server.cjs.d.ts",
  "version": "0.64.0",
  "scripts": {
    "typecheck": "tsc --noEmit",
    "test": "jest",
    "test:watch": "jest --watch"
  },
  "devDependencies": {
    "@prettier/sync": "^0.5.2",
    "@types/jest": "^29.2.5"
  },
  "dependencies": {
<<<<<<< HEAD
    "@valbuild/core": "~0.63.5",
    "@valbuild/shared": "~0.63.5",
    "@valbuild/ui": "~0.63.5",
    "chokidar": "^4.0.1",
=======
    "@valbuild/core": "~0.64.0",
    "@valbuild/shared": "~0.64.0",
    "@valbuild/ui": "~0.64.0",
>>>>>>> 10807633
    "image-size": "^1.0.2",
    "minimatch": "^3.0.4",
    "quickjs-emscripten": "^0.21.1",
    "sucrase": "^3.34.0",
    "typescript": "^5.1.3",
    "zod": "^3.20.6",
    "zod-validation-error": "^3.3.0"
  },
  "engines": {
    "node": ">=18.17.0"
  },
  "files": [
    "dist"
  ]
}<|MERGE_RESOLUTION|>--- conflicted
+++ resolved
@@ -23,16 +23,10 @@
     "@types/jest": "^29.2.5"
   },
   "dependencies": {
-<<<<<<< HEAD
-    "@valbuild/core": "~0.63.5",
-    "@valbuild/shared": "~0.63.5",
-    "@valbuild/ui": "~0.63.5",
-    "chokidar": "^4.0.1",
-=======
     "@valbuild/core": "~0.64.0",
     "@valbuild/shared": "~0.64.0",
     "@valbuild/ui": "~0.64.0",
->>>>>>> 10807633
+    "chokidar": "^4.0.1",
     "image-size": "^1.0.2",
     "minimatch": "^3.0.4",
     "quickjs-emscripten": "^0.21.1",
