/* eslint-disable @typescript-eslint/no-unused-vars */
import { Schema, SchemaAssertResult, SerializedSchema } from "../schema";
import { ValModuleBrand } from "../module";
import { GenericSelector, GetSchema } from "../selector";
import { Source, SourceObject } from "../source";
import { SourcePath, getValPath } from "../val";
import { ValidationErrors } from "./validation/ValidationError";
import { RawString } from "./string";

export type SerializedKeyOfSchema = {
  type: "keyOf";
  path: SourcePath;
  schema: SerializedSchema;
  opt: boolean;
  values: "string" | string[];
};

type KeyOfSelector<Sel extends GenericSelector<SourceObject>> =
  Sel extends GenericSelector<infer S>
    ? S extends readonly Source[]
      ? number
      : S extends SourceObject
        ? string extends keyof S
          ? RawString
          : keyof S
        : S extends Record<string, Source> // do we need record?
          ? RawString
          : never
    : never;

export class KeyOfSchema<
<<<<<<< HEAD
  Sel extends GenericSelector<SourceObject>,
> extends Schema<KeyOfSelector<Sel>> {
=======
  Sel extends GenericSelector<SourceArray | SourceObject>,
  Src extends KeyOfSelector<Sel> | null,
> extends Schema<Src> {
>>>>>>> 10807633
  constructor(
    readonly schema?: SerializedSchema,
    readonly sourcePath?: SourcePath,
    readonly opt: boolean = false,
  ) {
    super();
  }
  validate(path: SourcePath, src: Src): ValidationErrors {
    if (this.opt && (src === null || src === undefined)) {
      return false;
    }
    if (!this.schema) {
      return {
        [path]: [
          {
            message: `Schema not found for module. keyOf must be used with a Val Module`,
          },
        ],
      };
    }
    const serializedSchema = this.schema;

    if (
      !(
        serializedSchema.type === "object" || serializedSchema.type === "record"
      )
    ) {
      return {
        [path]: [
          {
            message: `Schema in keyOf must be an 'object' or 'record'. Found '${serializedSchema.type}'`,
          },
        ],
      };
    }
    if (serializedSchema.opt && (src === null || src === undefined)) {
      return false;
    }
    if (serializedSchema.type === "record" && typeof src !== "string") {
      return {
        [path]: [
          {
            message: "Type of value in keyof (record) must be 'string'",
          },
        ],
      };
    }
    if (serializedSchema.type === "object") {
      const keys = Object.keys(serializedSchema.items);
      if (!keys.includes(src as string)) {
        return {
          [path]: [
            {
              message: `Value of keyOf (object) must be: ${keys.join(
                ", ",
              )}. Found: ${src}`,
            },
          ],
        };
      }
    }
    return false;
  }

  assert(path: SourcePath, src: unknown): SchemaAssertResult<Src> {
    if (this.opt && src === null) {
      return {
        success: true,
        data: src,
      } as SchemaAssertResult<Src>;
    }
    if (src === null) {
      return {
        success: false,
        errors: {
          [path]: [
            {
              message: `Expected 'string', got 'null'`,
              typeError: true,
            },
          ],
        },
      };
    }
    const schema = this.schema;
    if (!schema) {
      return {
        success: false,
        errors: {
          [path]: [
            {
              message: `Neither key nor schema was found. keyOf is missing an argument.`,
              typeError: true,
            },
          ],
        },
      };
    }
    const serializedSchema = schema;

    if (
      !(
        serializedSchema.type === "object" || serializedSchema.type === "record"
      )
    ) {
      return {
        success: false,
        errors: {
          [path]: [
            {
              message: `Schema of first argument must be either: 'array', 'object' or 'record'. Found '${serializedSchema.type}'`,
              typeError: true,
            },
          ],
        },
      };
    }
<<<<<<< HEAD
=======
    if (serializedSchema.type === "array" && typeof src !== "number") {
      return {
        success: false,
        errors: {
          [path]: [
            {
              message: `Value of keyOf (array) must be 'number', got '${typeof src}'`,
              typeError: true,
            },
          ],
        },
      };
    }
>>>>>>> 10807633
    if (serializedSchema.type === "record" && typeof src !== "string") {
      return {
        success: false,
        errors: {
          [path]: [
            {
              message: `Value of keyOf (record) must be 'string', got '${typeof src}'`,
              typeError: true,
            },
          ],
        },
      };
    }
    // We check actual value here, since TypeScript also does this. Literals are used in other types (unions),
    // and there it also makes sense to check the actual string values (i.e. that it is not just a string) since
    // missing one would lead to a runtime error. At least this is what we are thinking currently.
    if (serializedSchema.type === "object") {
      const keys = Object.keys(serializedSchema.items);
      if (!keys.includes(src as string)) {
        return {
          success: false,
          errors: {
            [path]: [
              {
                message: `Value of keyOf (object) must be: ${keys.join(
                  ", ",
                )}. Found: ${src}`,
                typeError: true,
              },
            ],
          },
        };
      }
    }
    return {
      success: true,
      data: src,
    } as SchemaAssertResult<Src>;
  }

  nullable(): Schema<Src | null> {
    return new KeyOfSchema(
      this.schema,
      this.sourcePath,
      true,
    ) as Schema<Src | null>;
  }

  serialize(): SerializedSchema {
    const path = this.sourcePath;
    if (!path) {
      throw new Error(
        "Cannot serialize keyOf schema with empty selector. TIP: keyOf must be used with a Val Module of record schema.",
      );
    }
    const serializedSchema = this.schema;
    if (!serializedSchema) {
      throw new Error("Cannot serialize keyOf schema with empty selector.");
    }

    let values: SerializedKeyOfSchema["values"];
    switch (serializedSchema.type) {
      case "record":
        values = "string";
        break;
      case "object":
        values = Object.keys(serializedSchema.items);
        break;
      default:
        throw new Error(
          `Cannot serialize keyOf schema with selector of type '${serializedSchema.type}'. keyOf must be used with a Val Module.`,
        );
    }
    return {
      type: "keyOf",
      path: path,
      schema: serializedSchema,
      opt: this.opt,
      values,
    } satisfies SerializedKeyOfSchema;
  }
}

export const keyOf = <
  Src extends GenericSelector<SourceObject> & ValModuleBrand, // ValModuleBrand enforces call site to pass in a val module - selectors are not allowed. The reason is that this should make it easier to patch. We might be able to relax this constraint in the future
>(
  valModule: Src,
): Schema<KeyOfSelector<Src>> => {
  return new KeyOfSchema(
    valModule?.[GetSchema]?.serialize(),
    getValPath(valModule),
  ) as Schema<KeyOfSelector<Src>>;
};<|MERGE_RESOLUTION|>--- conflicted
+++ resolved
@@ -29,14 +29,9 @@
     : never;
 
 export class KeyOfSchema<
-<<<<<<< HEAD
   Sel extends GenericSelector<SourceObject>,
-> extends Schema<KeyOfSelector<Sel>> {
-=======
-  Sel extends GenericSelector<SourceArray | SourceObject>,
   Src extends KeyOfSelector<Sel> | null,
 > extends Schema<Src> {
->>>>>>> 10807633
   constructor(
     readonly schema?: SerializedSchema,
     readonly sourcePath?: SourcePath,
@@ -154,22 +149,6 @@
         },
       };
     }
-<<<<<<< HEAD
-=======
-    if (serializedSchema.type === "array" && typeof src !== "number") {
-      return {
-        success: false,
-        errors: {
-          [path]: [
-            {
-              message: `Value of keyOf (array) must be 'number', got '${typeof src}'`,
-              typeError: true,
-            },
-          ],
-        },
-      };
-    }
->>>>>>> 10807633
     if (serializedSchema.type === "record" && typeof src !== "string") {
       return {
         success: false,
