import { Schema, SelectorOfSchema, SerializedSchema } from "./schema";
import { ObjectSchema, SerializedObjectSchema } from "./schema/object";
import {
  GenericSelector,
  SelectorOf,
  SelectorSource,
  GetSource,
  GetSchema,
  Path,
} from "./selector";
import { Source } from "./source";
import { ModuleFilePath, ModulePath, SourcePath } from "./val";
import { Expr } from "./expr";
import { ArraySchema, SerializedArraySchema } from "./schema/array";
import { UnionSchema, SerializedUnionSchema } from "./schema/union";
import { Json } from "./Json";
import { RichTextSchema, SerializedRichTextSchema } from "./schema/richtext";
import {
  ImageMetadata,
  ImageSchema,
  SerializedImageSchema,
} from "./schema/image";
import { FileSource } from "./source/file";
import { AllRichTextOptions, RichTextSource } from "./source/richtext";
import { RecordSchema, SerializedRecordSchema } from "./schema/record";
import { RawString } from "./schema/string";
import { ImageSelector } from "./selector/image";
import { ImageSource } from "./source/image";
import { ModuleFilePathSep } from ".";

const brand = Symbol("ValModule");
export type ValModule<T extends SelectorSource> = SelectorOf<T> &
  ValModuleBrand;

export type ValModuleBrand = {
  [brand]: "ValModule";
};

export type InferValModuleType<T extends ValModule<SelectorSource>> =
  T extends GenericSelector<infer S> ? S : never;

export type ReplaceRawStringWithString<T extends SelectorSource> =
  SelectorSource extends T
    ? T
    : T extends RawString
      ? string
      : T extends ImageSelector
        ? ImageSource
        : T extends { [key in string]: SelectorSource }
          ? {
              [key in keyof T]: ReplaceRawStringWithString<T[key]>;
            }
          : T extends SelectorSource[]
            ? ReplaceRawStringWithString<T[number]>[]
            : T;

export function define<T extends Schema<SelectorSource>>(
  // eslint-disable-next-line @typescript-eslint/no-unused-vars
  id: string, // TODO: `/${string}`
  // eslint-disable-next-line @typescript-eslint/no-unused-vars
  schema: T,
  // eslint-disable-next-line @typescript-eslint/no-unused-vars
  source: ReplaceRawStringWithString<SelectorOfSchema<T>>,
): ValModule<SelectorOfSchema<T>> {
  return {
    [GetSource]: source,
    [GetSchema]: schema,
    [Path]: id as SourcePath,
  } as unknown as ValModule<SelectorOfSchema<T>>;
}

export function getSource(valModule: ValModule<SelectorSource>): Source {
  const sourceOrExpr = valModule[GetSource];
  if (sourceOrExpr instanceof Expr) {
    throw Error("Cannot get raw source of an Expr");
  }
  const source = sourceOrExpr;
  return source;
}

export function splitModuleFilePathAndModulePath(
  path: SourcePath,
): [moduleId: ModuleFilePath, path: ModulePath] {
  const pathOfSep = path.indexOf(ModuleFilePathSep);
  if (pathOfSep === -1) {
    return [path as unknown as ModuleFilePath, "" as ModulePath];
  }
  return [
    path.slice(0, pathOfSep) as ModuleFilePath,
    path.slice(pathOfSep + ModuleFilePathSep.length) as ModulePath,
  ];
}

export function joinModuleFilePathAndModulePath(
  moduleFilePath: ModuleFilePath,
  modulePath: ModulePath,
): SourcePath {
  if (modulePath === "") {
    return moduleFilePath as unknown as SourcePath;
  }
  return `${moduleFilePath}${ModuleFilePathSep}${modulePath}` as SourcePath;
}

export function getSourceAtPath(
  modulePath: ModulePath,
  valModule: ValModule<SelectorSource> | Source,
) {
  const parts = splitModulePath(modulePath);
  // eslint-disable-next-line @typescript-eslint/no-explicit-any
  let current: any = valModule;
  for (const part of parts) {
    if (typeof current !== "object") {
      throw Error(`Invalid path: ${part} is not an object`);
    }
    current = current[part];
  }
  return current;
}

function isObjectSchema(
  schema: Schema<SelectorSource> | SerializedSchema,
): schema is
  | ObjectSchema<
      { [key: string]: Schema<SelectorSource> },
      { [key: string]: SelectorSource }
    >
  | SerializedObjectSchema {
  return (
    schema instanceof ObjectSchema ||
    (typeof schema === "object" && "type" in schema && schema.type === "object")
  );
}

function isRecordSchema(
  schema: Schema<SelectorSource> | SerializedSchema,
): schema is
  | RecordSchema<Schema<SelectorSource>, Record<string, SelectorSource>>
  | SerializedRecordSchema {
  return (
    schema instanceof RecordSchema ||
    (typeof schema === "object" && "type" in schema && schema.type === "record")
  );
}

function isArraySchema(
  schema: Schema<SelectorSource> | SerializedSchema,
): schema is
  | ArraySchema<Schema<SelectorSource>, SelectorSource[]>
  | SerializedArraySchema {
  return (
    schema instanceof ArraySchema ||
    (typeof schema === "object" && "type" in schema && schema.type === "array")
  );
}

// function isI18nSchema(
//   schema: Schema<SelectorSource> | SerializedSchema
// ): schema is I18nSchema<readonly string[]> | SerializedI18nSchema {
//   return (
//     schema instanceof I18nSchema ||
//     (typeof schema === "object" && "type" in schema && schema.type === "i18n")
//   );
// }

function isUnionSchema(
  schema: Schema<SelectorSource> | SerializedSchema,
  // eslint-disable-next-line @typescript-eslint/no-explicit-any
): schema is UnionSchema<string, any, any> | SerializedUnionSchema {
  return (
    schema instanceof UnionSchema ||
    (typeof schema === "object" && "type" in schema && schema.type === "union")
  );
}

// eslint-disable-next-line @typescript-eslint/no-unused-vars
function isRichTextSchema(
  schema: Schema<SelectorSource> | SerializedSchema,
): schema is
  | Schema<RichTextSource<AllRichTextOptions>>
  | SerializedRichTextSchema {
  return (
    schema instanceof RichTextSchema ||
    (typeof schema === "object" &&
      "type" in schema &&
      schema.type === "richtext")
  );
}

function isImageSchema(
  schema: Schema<SelectorSource> | SerializedSchema,
): schema is
  | ImageSchema<FileSource<ImageMetadata> | null>
  | SerializedImageSchema {
  return (
    schema instanceof ImageSchema ||
    (typeof schema === "object" && "type" in schema && schema.type === "image")
  );
}

// function isOneOfSchema(
//   schema: Schema<SelectorSource> | SerializedSchema
// ): schema is OneOfSchema<GenericSelector<SourceArray>> | SerializedOneOfSchema {
//   return (
//     schema instanceof OneOfSchema ||
//     (typeof schema === "object" && "type" in schema && schema.type === "oneOf")
//   );
// }

export function resolvePath<
  Src extends ValModule<SelectorSource> | Source,
  Sch extends Schema<SelectorSource> | SerializedSchema,
>(
  path: ModulePath,
  valModule: Src,
  schema: Sch,
): {
  path: SourcePath;
  schema: Sch;
  source: Src;
} {
<<<<<<< HEAD
  const parts = splitModulePath(path);
=======
  // TODO: use schema assert while resolving (and emit errors if any)
  const parts = parsePath(path);
>>>>>>> 10807633
  const origParts = [...parts];
  let resolvedSchema: Schema<SelectorSource> | SerializedSchema = schema;
  // eslint-disable-next-line @typescript-eslint/no-explicit-any
  let resolvedSource: any /* TODO: any */ = valModule;
  while (parts.length > 0) {
    const part = parts.shift();
    if (part === undefined) {
      throw Error("Unexpected undefined part");
    }
    if (isArraySchema(resolvedSchema)) {
      if (Number.isNaN(Number(part))) {
        throw Error(
          `Invalid path: array schema ${JSON.stringify(
            resolvedSchema,
          )} must have a number as path, but got ${part}. Path: ${path}`,
        );
      }
      if (
        typeof resolvedSource !== "object" &&
        !Array.isArray(resolvedSource)
      ) {
        throw Error(
          `Schema type error: expected source to be type of array, but got ${typeof resolvedSource}`,
        );
      }
      resolvedSource = resolvedSource[part];
      resolvedSchema = resolvedSchema.item;
    } else if (isRecordSchema(resolvedSchema)) {
      if (typeof part !== "string") {
        throw Error(
          `Invalid path: record schema ${resolvedSchema} must have path: ${part} as string`,
        );
      }
      if (
        typeof resolvedSource !== "object" &&
        !Array.isArray(resolvedSource)
      ) {
        throw Error(
          `Schema type error: expected source to be type of record, but got ${typeof resolvedSource}`,
        );
      }
      if (!resolvedSource[part]) {
        throw Error(
          `Invalid path: record source did not have key ${part} from path: ${path}`,
        );
      }
      resolvedSource = resolvedSource[part];
      resolvedSchema = resolvedSchema.item;
    } else if (isObjectSchema(resolvedSchema)) {
      if (typeof resolvedSource !== "object") {
        throw Error(
          `Schema type error: expected source to be type of object, but got ${typeof resolvedSource}`,
        );
      }

      if (resolvedSource !== null && resolvedSource[part] === undefined) {
        throw Error(
          `Invalid path: object source did not have key ${part} from path: ${path}`,
        );
      }
      resolvedSource =
        resolvedSource === null ? resolvedSource : resolvedSource[part];
      resolvedSchema = resolvedSchema.items[part];
      // } else if (isI18nSchema(resolvedSchema)) {
      //   if (!resolvedSchema.locales.includes(part)) {
      //     throw Error(
      //       `Invalid path: i18n schema ${resolvedSchema} supports locales ${resolvedSchema.locales.join(
      //         ", "
      //       )}, but found: ${part}`
      //     );
      //   }
      //   if (!Object.keys(resolvedSource).includes(part)) {
      //     throw Error(
      //       `Schema type error: expected source to be type of i18n with locale ${part}, but got ${JSON.stringify(
      //         Object.keys(resolvedSource)
      //       )}`
      //     );
      //   }
      //   resolvedSource = resolvedSource[part];
      //   resolvedSchema = resolvedSchema.item;
    } else if (isImageSchema(resolvedSchema)) {
      return {
        path: origParts
          .slice(0, origParts.length - parts.length - 1)
          .map((p) => JSON.stringify(p))
          .join(".") as SourcePath, // TODO: create a function generate path from parts (not sure if this always works)
        schema: resolvedSchema as Sch,
        source: resolvedSource,
      };
    } else if (isUnionSchema(resolvedSchema)) {
      const key = resolvedSchema.key;
      if (typeof key !== "string") {
        return {
          path: origParts
            .map((p) => {
              if (!Number.isNaN(Number(p))) {
                return p;
              } else {
                return JSON.stringify(p);
              }
            })
            .join(".") as SourcePath, // TODO: create a function generate path from parts (not sure if this always works)
          schema: resolvedSchema as Sch,
          source: resolvedSource as Src,
        };
      }
      const keyValue = resolvedSource[key];
      if (!keyValue) {
        throw Error(
          `Invalid path: union source ${resolvedSchema} did not have required key ${key} in path: ${path}`,
        );
      }
      // eslint-disable-next-line @typescript-eslint/no-explicit-any
      const schemaOfUnionKey: any = resolvedSchema.items.find(
        // eslint-disable-next-line @typescript-eslint/no-explicit-any
        (child: any) => child?.items?.[key]?.value === keyValue,
      );
      if (!schemaOfUnionKey) {
        throw Error(
          `Invalid path: union schema ${resolvedSchema} did not have a child object with ${key} of value ${keyValue} in path: ${path}`,
        );
      }
      resolvedSchema = schemaOfUnionKey.items[part];
      resolvedSource = resolvedSource[part];
    } else if (isRichTextSchema(resolvedSchema)) {
      return {
        path: origParts
          .slice(0, origParts.length - parts.length - 1)
          .map((p) => JSON.stringify(p))
          .join(".") as SourcePath, // TODO: create a function generate path from parts (not sure if this always works)
        schema: resolvedSchema as Sch,
        source: resolvedSource,
      };
    } else {
      throw Error(
        `Invalid path: ${part} resolved to an unexpected schema ${JSON.stringify(
          resolvedSchema,
        )}`,
      );
    }
  }
  if (parts.length > 0) {
    throw Error(`Invalid path: ${parts.join(".")} is not a valid path`);
  }
  return {
    path: origParts
      .map((p) => {
        if (!Number.isNaN(Number(p))) {
          return p;
        } else {
          return JSON.stringify(p);
        }
      })
      .join(".") as SourcePath, // TODO: create a function generate path from parts (not sure if this always works)
    schema: resolvedSchema as Sch,
    source: resolvedSource as Src,
  };
}

export function splitModuleFilePath(input: ModuleFilePath) {
  const parts = input.split("/").slice(1);
  return parts;
}

export function splitModulePath(input: ModulePath) {
  const result = [];
  let i = 0;

  while (i < input.length) {
    let part = "";

    if (input[i] === '"') {
      // Parse a quoted string
      i++;
      while (i < input.length && input[i] !== '"') {
        if (input[i] === "\\" && input[i + 1] === '"') {
          // Handle escaped double quotes
          part += '"';
          i++;
        } else {
          part += input[i];
        }
        i++;
      }
      if (input[i] !== '"') {
        throw new Error(
          `Invalid input (${JSON.stringify(
            input,
          )}): Missing closing double quote: ${
            input[i] ?? "at end of string"
          } (char: ${i}; length: ${input.length})`,
        );
      }
    } else {
      // Parse a regular string
      while (i < input.length && input[i] !== ".") {
        part += input[i];
        i++;
      }
    }

    if (part !== "") {
      result.push(part);
    }

    i++;
  }

  return result;
}

export function splitJoinedSourcePaths(input: string) {
  // TODO: This is a very simple implementation that does not handle escaped commas
  return input.split(",") as SourcePath[];
}

export function parentOfSourcePath(sourcePath: SourcePath): SourcePath {
  const [moduleFilePath, modulePath] =
    splitModuleFilePathAndModulePath(sourcePath);
  const modulePathParts = splitModulePath(modulePath).slice(0, -1);
  if (modulePathParts.length > 0) {
    return joinModuleFilePathAndModulePath(
      moduleFilePath,
      patchPathToModulePath(modulePathParts),
    );
  }
  return moduleFilePath as unknown as SourcePath;
}

export function patchPathToModulePath(patchPath: string[]): ModulePath {
  return patchPath
    .map((segment) => {
      // TODO: I am worried that something is lost here: what if the segment is a string that happens to be a parsable as a number? We could make those keys illegal?
      if (Number.isInteger(Number(segment))) {
        return segment;
      }
      return JSON.stringify(segment);
    })
    .join(".") as ModulePath;
}

export type SerializedModule = {
  source: Json;
  schema: SerializedSchema;
  path: SourcePath;
};<|MERGE_RESOLUTION|>--- conflicted
+++ resolved
@@ -218,12 +218,7 @@
   schema: Sch;
   source: Src;
 } {
-<<<<<<< HEAD
   const parts = splitModulePath(path);
-=======
-  // TODO: use schema assert while resolving (and emit errors if any)
-  const parts = parsePath(path);
->>>>>>> 10807633
   const origParts = [...parts];
   let resolvedSchema: Schema<SelectorSource> | SerializedSchema = schema;
   // eslint-disable-next-line @typescript-eslint/no-explicit-any
