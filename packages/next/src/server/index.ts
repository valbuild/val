--- conflicted
+++ resolved
@@ -1,6 +1,2 @@
-<<<<<<< HEAD
-export { initValServer } from "./initValServer";
-=======
 import "server-only";
-export { fetchVal } from "./fetchVal";
->>>>>>> a554d723
+export { initValServer } from "./initValServer";