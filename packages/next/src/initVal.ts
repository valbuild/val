<<<<<<< HEAD
import { initVal as createValSystem, type InitVal } from "@valbuild/core";
import { stegaClean, ValEncodedString } from "@valbuild/react/stega";

export const initVal = (config?: {
  valConfigPath?: string;
}): InitVal & {
  val: InitVal["val"] & {
    raw: (encodedString: ValEncodedString) => string;
  };
} => {
=======
import {
  initVal as createValSystem,
  ValConfig,
  type InitVal,
} from "@valbuild/core";

export const initVal = (config?: ValConfig): InitVal => {
>>>>>>> d01cb85d
  const { s, val, config: systemConfig } = createValSystem();
  const currentConfig = {
    ...systemConfig,
    ...config,
    valConfigPath: config?.valConfigPath || "./val.config",
  };
  return {
    s,
    val: {
      ...val,
      raw: (encodedString: ValEncodedString): string => {
        return stegaClean(encodedString);
      },
    },
    config: currentConfig,
  };
};<|MERGE_RESOLUTION|>--- conflicted
+++ resolved
@@ -1,23 +1,11 @@
-<<<<<<< HEAD
-import { initVal as createValSystem, type InitVal } from "@valbuild/core";
-import { stegaClean, ValEncodedString } from "@valbuild/react/stega";
-
-export const initVal = (config?: {
-  valConfigPath?: string;
-}): InitVal & {
-  val: InitVal["val"] & {
-    raw: (encodedString: ValEncodedString) => string;
-  };
-} => {
-=======
 import {
   initVal as createValSystem,
   ValConfig,
   type InitVal,
 } from "@valbuild/core";
+import { stegaClean, ValEncodedString } from "@valbuild/react/stega";
 
 export const initVal = (config?: ValConfig): InitVal => {
->>>>>>> d01cb85d
   const { s, val, config: systemConfig } = createValSystem();
   const currentConfig = {
     ...systemConfig,
