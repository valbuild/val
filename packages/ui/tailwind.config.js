--- conflicted
+++ resolved
@@ -3,33 +3,6 @@
   content: [__dirname + "/src/**/*.{js,ts,jsx,tsx}"],
   darkMode: ["class", '[data-mode="dark"]'],
   theme: {
-<<<<<<< HEAD
-    extend: {
-      colors: {
-        valWhite: "#FCFCFC",
-        valLightGrey: "#D6D6D6",
-        valDarkGrey: "#575757",
-        valMediumBlack: "#303030",
-        valWarmBlack: "#1A1A1A",
-        valYellow: "#FFFF00",
-        valRed: "#F02929",
-        valGreen: "#1CED1C",
-      },
-    },
-    keyframes: {
-      rotateLeft: {
-        "0%": { transform: "rotate(0deg)" },
-        "100%": { transform: "rotate(45deg)" },
-      },
-      rotateRight: {
-        "0%": { transform: "rotate(0deg)" },
-        "100%": { transform: "rotate(-45deg)" },
-      },
-    },
-    animation: {
-      rotateLeft: "rotateLeft 200ms ease-in-out",
-      rotateRight: "rotateRight 200ms ease-in-out",
-=======
     colors: {
       base: "var(--val-theme-base)",
       highlight: "var(--val-theme-highlight)",
@@ -59,7 +32,20 @@
     fontFamily: {
       sans: "'Roboto', sans-serif",
       serif: "'JetBrains Mono', monospace",
->>>>>>> 23fb6445
+    },
+    keyframes: {
+      rotateLeft: {
+        "0%": { transform: "rotate(0deg)" },
+        "100%": { transform: "rotate(45deg)" },
+      },
+      rotateRight: {
+        "0%": { transform: "rotate(0deg)" },
+        "100%": { transform: "rotate(-45deg)" },
+      },
+    },
+    animation: {
+      rotateLeft: "rotateLeft 200ms ease-in-out",
+      rotateRight: "rotateRight 200ms ease-in-out",
     },
   },
   plugins: [],
