--- conflicted
+++ resolved
@@ -1,7 +1,4 @@
-<<<<<<< HEAD
 export { Test } from "./components/Test";
 export { RichTextEditor } from "./components/RichTextEditor/RichTextEditor";
-=======
 export { ValOverlay } from "./components/ValOverlay";
-export { type Inputs } from "./components/forms/Form";
->>>>>>> 23fb6445
+export { type Inputs } from "./components/forms/Form";