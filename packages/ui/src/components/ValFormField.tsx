import {
  AnyRichTextOptions,
  FileSource,
  FILE_REF_PROP,
  ImageMetadata,
  Internal,
  Json,
  RichTextSource,
  SerializedSchema,
  SourcePath,
  VAL_EXTENSION,
} from "@valbuild/core";
import type { PatchJSON } from "@valbuild/core/patch";
import { LexicalEditor } from "lexical";
<<<<<<< HEAD
import { useState, useEffect, useRef, useContext } from "react";
=======
import { useState, useEffect, useRef } from "react";
import { getMimeType, mimeTypeToFileExt } from "@valbuild/shared/internal";
>>>>>>> 49bc8e24
import { RichTextEditor } from "../exports";
import { lexicalToRichTextSource } from "@valbuild/shared/internal";
import { LexicalRootNode } from "@valbuild/shared/internal";
import { readImage } from "../utils/readImage";
import { Button } from "./ui/button";
import { Input } from "./ui/input";
import {
  Select,
  SelectContent,
  SelectItem,
<<<<<<< HEAD
  SelectLabel,
=======
>>>>>>> 49bc8e24
  SelectTrigger,
  SelectValue,
} from "./ui/select";
import { PatchCallback } from "./usePatch";
<<<<<<< HEAD
import { useValModuleFromPath, ValModulesContext } from "./ValFullscreen";
=======
import { useValModuleFromPath } from "./ValFullscreen";
>>>>>>> 49bc8e24

export type ImageSource = FileSource<ImageMetadata>;
export type OnSubmit = (callback: PatchCallback) => Promise<void>;

export function ValFormField({
  path,
  disabled,
  source: source,
  schema: schema,
  registerPatchCallback,
  onSubmit,
}: {
  path: string;
  disabled: boolean;
  source: Json;
  schema: SerializedSchema;
  onSubmit?: OnSubmit;
  registerPatchCallback?: (callback: PatchCallback) => void;
}) {
  if (
    (typeof source === "string" || source === null) &&
    schema?.type === "string"
  ) {
    return (
      <StringField
        defaultValue={source}
        disabled={disabled}
        registerPatchCallback={registerPatchCallback}
        onSubmit={onSubmit}
      />
    );
  }
  if (
    (typeof source === "number" || source === null) &&
    schema?.type === "number"
  ) {
    return (
      <NumberField
        defaultValue={source}
        disabled={disabled}
        registerPatchCallback={registerPatchCallback}
        onSubmit={onSubmit}
      />
    );
  }
  if (
    (typeof source === "number" ||
      typeof source === "string" ||
      source === null) &&
    schema?.type === "keyOf"
  ) {
    return (
      <KeyOfField
        defaultValue={source}
        disabled={disabled}
        registerPatchCallback={registerPatchCallback}
        onSubmit={onSubmit}
        selector={schema.selector}
      />
    );
  }
  if (
    (typeof source === "object" || source === null) &&
    schema?.type === "richtext"
  ) {
    return (
      <RichTextField
        registerPatchCallback={registerPatchCallback}
        onSubmit={onSubmit}
        defaultValue={source as RichTextSource<AnyRichTextOptions>}
      />
    );
  }
  if (
    (typeof source === "object" || source === null) &&
    schema?.type === "image"
  ) {
    return (
      <ImageField
        path={path}
        registerPatchCallback={registerPatchCallback}
        onSubmit={onSubmit}
        defaultValue={source as ImageSource}
      />
    );
  }
  return <div>Unsupported schema: {schema.type}</div>;
}

export function createImagePatch(
  path: string,
  data: string | null,
  filename: string | null,
  metadata: ImageMetadata
): PatchJSON {
  if (!data || !metadata) {
    return [];
  }
  const shaSuffix = metadata.sha256.slice(0, 5);
  const newFilePath = (function () {
    const mimeType = getMimeType(data) ?? "unknown";
    const newExt = mimeTypeToFileExt(mimeType); // Dont trust the file extension
    if (filename) {
      const filenameWithoutExt =
        filename.split(".").slice(0, -1).join(".") || filename; // remove extension if it exists
      return `/public/${filenameWithoutExt}_${shaSuffix}.${newExt}`;
    }
    return `/public/${metadata.sha256}.${newExt}`;
  })();

  return [
    {
      value: {
        [FILE_REF_PROP]: newFilePath,
        [VAL_EXTENSION]: "file",
        metadata,
      },
      op: "replace",
      path,
    },
    {
      value: data,
      op: "file",
      path,
      filePath: newFilePath,
    },
  ];
}

function ImageField({
  path,
  defaultValue,
  onSubmit,
  registerPatchCallback,
}: {
  path: string;
  onSubmit?: OnSubmit;
  registerPatchCallback?: (callback: PatchCallback) => void;
  defaultValue?: ImageSource;
}) {
  const [data, setData] = useState<{ filename?: string; src: string } | null>(
    null
  );
  const [loading, setLoading] = useState(false);
  const [metadata, setMetadata] = useState<ImageMetadata>();
  const [url, setUrl] = useState<string>();
  useEffect(() => {
    setUrl(defaultValue && Internal.convertFileSource(defaultValue).url);
  }, [defaultValue]);

  useEffect(() => {
    if (registerPatchCallback) {
      registerPatchCallback(async (path) => {
        return createImagePatch(
          path,
          data?.src ?? null,
          data?.filename ?? null,
          metadata
        );
      });
    }
  }, [data, defaultValue]);

  return (
    <div className="max-w-4xl p-4" key={path}>
      <label htmlFor={`img_input:${path}`} className="">
        {data || url ? <img src={data?.src || url} /> : <div>Empty</div>}
        <input
          id={`img_input:${path}`}
          type="file"
          hidden
          onChange={(ev) => {
            readImage(ev)
              .then((res) => {
                setData({ src: res.src, filename: res.filename });
                if (res.width && res.height) {
                  setMetadata({
                    sha256: res.sha256,
                    width: res.width,
                    height: res.height,
                  });
                } else {
                  setMetadata(undefined);
                }
              })
              .catch((err) => {
                console.error(err.message);
                setData(null);
                setMetadata(undefined);
              });
          }}
        />
      </label>
      {onSubmit && (
        <div>
          {data && (
            <Button
              disabled={loading}
              onClick={() => {
                setLoading(true);
                onSubmit((path) =>
                  Promise.resolve(
                    createImagePatch(
                      path,
                      data.src,
                      data.filename ?? null,
                      metadata
                    )
                  )
                ).finally(() => {
                  setLoading(false);
                  setData(null);
                  setMetadata(undefined);
                });
              }}
            >
              {loading ? "Saving..." : "Submit"}
            </Button>
          )}
        </div>
      )}
    </div>
  );
}

async function createRichTextPatch(path: string, editor: LexicalEditor) {
  const { templateStrings, exprs, files } = editor
    ? await lexicalToRichTextSource(
        editor.getEditorState().toJSON().root as LexicalRootNode
      )
    : ({
        [VAL_EXTENSION]: "richtext",
        templateStrings: [""],
        exprs: [],
        files: {},
      } as RichTextSource<AnyRichTextOptions> & {
        files: Record<string, string>;
      });
  return [
    {
      op: "replace" as const,
      path,
      value: {
        templateStrings,
        exprs,
        [VAL_EXTENSION]: "richtext",
      },
    },
    ...Object.entries(files).map(([filePath, value]) => {
      return {
        op: "file" as const,
        path,
        filePath,
        value,
      };
    }),
  ];
}
function RichTextField({
  defaultValue,
  onSubmit,
  registerPatchCallback,
}: {
  onSubmit?: OnSubmit;
  registerPatchCallback?: (callback: PatchCallback) => void;
  defaultValue?: RichTextSource<AnyRichTextOptions>;
}) {
  const [editor, setEditor] = useState<LexicalEditor | null>(null);
  const [didChange, setDidChange] = useState(false);
  const [loading, setLoading] = useState(false);
  useEffect(() => {
    if (editor) {
      setDidChange(false);
      editor.registerTextContentListener(() => {
        setDidChange(true);
      });
      editor.registerDecoratorListener(() => {
        setDidChange(true);
      });
    }
  }, [editor]);
  useEffect(() => {
    if (editor && registerPatchCallback) {
      registerPatchCallback((path) => createRichTextPatch(path, editor));
    }
  }, [editor]);
  return (
    <div className="p-4 border rounded border-card">
      <RichTextEditor
        onEditor={(editor) => {
          setEditor(editor);
        }}
        richtext={
          defaultValue ||
          ({
            children: [],
            [VAL_EXTENSION]: "root",
          } as unknown as RichTextSource<AnyRichTextOptions>)
        }
      />
      {onSubmit && (
        <div>
          {didChange && (
            <Button
              disabled={loading || !editor}
              onClick={() => {
                if (editor) {
                  setLoading(true);
                  onSubmit((path) => createRichTextPatch(path, editor)).finally(
                    () => {
                      setLoading(false);
                      setDidChange(false);
                    }
                  );
                }
              }}
            >
              {loading ? "Saving..." : "Submit"}
            </Button>
          )}
        </div>
      )}
    </div>
  );
}

function KeyOfField({
  disabled,
  defaultValue,
  registerPatchCallback,
  onSubmit,
  selector,
}: {
  registerPatchCallback?: (callback: PatchCallback) => void;
  onSubmit?: OnSubmit;
  disabled: boolean;
  defaultValue?: string | number | null;
  selector: SourcePath;
}) {
  const valModule = useValModuleFromPath(selector);
  const getValuesFromModule = (module: typeof valModule) => {
    if (Array.isArray(module.moduleSource)) {
      return {
        type: "number",
        values: Object.keys(module.moduleSource).map((key) => parseInt(key)),
      };
    }
    return {
      type: "string",
      values: Object.keys(module.moduleSource ?? ["ERROR fetching source"]),
    };
  };
  const typeAndValues = getValuesFromModule(valModule);
<<<<<<< HEAD
  const [value, setValue] = useState(defaultValue || typeAndValues.values[0]);
=======
  const [value, setValue] = useState(defaultValue ?? typeAndValues.values[0]);
>>>>>>> 49bc8e24
  const [loading, setLoading] = useState(false);
  useEffect(() => {
    setLoading(disabled);
  }, [disabled]);

  const parse = (value: string) => {
    if (typeAndValues.type === "number") {
      if (value === "") {
        throw new Error("Value cannot be empty");
      }
      if (Number.isNaN(Number(value))) {
        throw new Error("Value was not a number: " + JSON.stringify(value));
      }
      return Number(value);
    }
    return value;
  };

  useEffect(() => {
    if (registerPatchCallback) {
      registerPatchCallback(async (path) => {
        return [
          {
            op: "replace",
            path,
            value: value,
          },
        ];
      });
    }
  }, [value]);
<<<<<<< HEAD

=======
>>>>>>> 49bc8e24
  return (
    <div className="flex flex-col justify-between h-full gap-y-4">
      <Select
        defaultValue={value.toString()}
        disabled={loading}
        onValueChange={(value) => {
          setValue(parse(value));
        }}
      >
        <SelectTrigger>
          <SelectValue placeholder="Select a value" />
        </SelectTrigger>
        <SelectContent>
          {typeAndValues.values.map((value) => (
            <SelectItem key={value} value={value.toString()}>
<<<<<<< HEAD
              {value}
=======
              {value.toString()}
>>>>>>> 49bc8e24
            </SelectItem>
          ))}
        </SelectContent>
      </Select>
      {onSubmit && (
        <div>
          {defaultValue !== value && (
            <Button
              disabled={loading}
              onClick={() => {
                setLoading(true);
                onSubmit(async (path) => [
                  {
                    op: "replace",
                    path,
                    value: value,
                  },
                ]).finally(() => {
                  setLoading(false);
                });
              }}
            >
              {loading ? "Saving..." : "Submit"}
            </Button>
          )}
        </div>
      )}
    </div>
  );
}
function NumberField({
  disabled,
  defaultValue,
  registerPatchCallback,
  onSubmit,
}: {
  registerPatchCallback?: (callback: PatchCallback) => void;
  onSubmit?: OnSubmit;
  disabled: boolean;
  defaultValue?: number | null;
}) {
  const [value, setValue] = useState(defaultValue || 0);
  const [loading, setLoading] = useState(false);
  useEffect(() => {
    setLoading(disabled);
  }, [disabled]);

  // ref is used to get the value of the textarea without closing over the value field
  // to avoid registering a new callback every time the value changes
  const ref = useRef<HTMLInputElement>(null);
  useEffect(() => {
    if (registerPatchCallback) {
      registerPatchCallback(async (path) => {
        return [
          {
            op: "replace",
            path,
            value: Number(ref.current?.value) || 0,
          },
        ];
      });
    }
  }, []);

  return (
    <div className="flex flex-col justify-between h-full gap-y-4">
      <Input
        ref={ref}
        disabled={loading}
        defaultValue={value ?? 0}
        onChange={(e) => setValue(Number(e.target.value))}
        type="number"
      />
      {onSubmit && (
        <div>
          {defaultValue !== value && (
            <Button
              disabled={loading}
              onClick={() => {
                setLoading(true);
                onSubmit(async (path) => [
                  {
                    op: "replace",
                    path,
                    value: Number(ref.current?.value) || 0,
                  },
                ]).finally(() => {
                  setLoading(false);
                });
              }}
            >
              {loading ? "Saving..." : "Submit"}
            </Button>
          )}
        </div>
      )}
    </div>
  );
}

function StringField({
  disabled,
  defaultValue,
  registerPatchCallback,
  onSubmit,
}: {
  registerPatchCallback?: (callback: PatchCallback) => void;
  onSubmit?: OnSubmit;
  disabled: boolean;
  defaultValue?: string | null;
}) {
  const [value, setValue] = useState(defaultValue || "");
  const [loading, setLoading] = useState(false);
  useEffect(() => {
    setLoading(disabled);
  }, [disabled]);

  // ref is used to get the value of the textarea without closing over the value field
  // to avoid registering a new callback every time the value changes
  const ref = useRef<HTMLInputElement>(null);
  useEffect(() => {
    if (registerPatchCallback) {
      registerPatchCallback(async (path) => {
        return [
          {
            op: "replace",
            path,
            value: ref.current?.value || "",
          },
        ];
      });
    }
  }, []);

  return (
    <div className="flex flex-col justify-between h-full gap-y-4">
      <Input
        ref={ref}
        disabled={loading}
        defaultValue={value ?? ""}
        onChange={(e) => setValue(e.target.value)}
      />
      {onSubmit && (
        <div>
          {defaultValue !== value && (
            <Button
              disabled={loading}
              onClick={() => {
                setLoading(true);
                onSubmit(async (path) => [
                  {
                    op: "replace",
                    path,
                    value: ref.current?.value || "",
                  },
                ]).finally(() => {
                  setLoading(false);
                });
              }}
            >
              {loading ? "Saving..." : "Submit"}
            </Button>
          )}
        </div>
      )}
    </div>
  );
}<|MERGE_RESOLUTION|>--- conflicted
+++ resolved
@@ -12,12 +12,8 @@
 } from "@valbuild/core";
 import type { PatchJSON } from "@valbuild/core/patch";
 import { LexicalEditor } from "lexical";
-<<<<<<< HEAD
-import { useState, useEffect, useRef, useContext } from "react";
-=======
 import { useState, useEffect, useRef } from "react";
 import { getMimeType, mimeTypeToFileExt } from "@valbuild/shared/internal";
->>>>>>> 49bc8e24
 import { RichTextEditor } from "../exports";
 import { lexicalToRichTextSource } from "@valbuild/shared/internal";
 import { LexicalRootNode } from "@valbuild/shared/internal";
@@ -28,19 +24,11 @@
   Select,
   SelectContent,
   SelectItem,
-<<<<<<< HEAD
-  SelectLabel,
-=======
->>>>>>> 49bc8e24
   SelectTrigger,
   SelectValue,
 } from "./ui/select";
 import { PatchCallback } from "./usePatch";
-<<<<<<< HEAD
 import { useValModuleFromPath, ValModulesContext } from "./ValFullscreen";
-=======
-import { useValModuleFromPath } from "./ValFullscreen";
->>>>>>> 49bc8e24
 
 export type ImageSource = FileSource<ImageMetadata>;
 export type OnSubmit = (callback: PatchCallback) => Promise<void>;
@@ -70,6 +58,35 @@
         disabled={disabled}
         registerPatchCallback={registerPatchCallback}
         onSubmit={onSubmit}
+      />
+    );
+  }
+  if (
+    (typeof source === "number" || source === null) &&
+    schema?.type === "number"
+  ) {
+    return (
+      <NumberField
+        defaultValue={source}
+        disabled={disabled}
+        registerPatchCallback={registerPatchCallback}
+        onSubmit={onSubmit}
+      />
+    );
+  }
+  if (
+    (typeof source === "number" ||
+      typeof source === "string" ||
+      source === null) &&
+    schema?.type === "keyOf"
+  ) {
+    return (
+      <KeyOfField
+        defaultValue={source}
+        disabled={disabled}
+        registerPatchCallback={registerPatchCallback}
+        onSubmit={onSubmit}
+        selector={schema.selector}
       />
     );
   }
@@ -394,11 +411,7 @@
     };
   };
   const typeAndValues = getValuesFromModule(valModule);
-<<<<<<< HEAD
   const [value, setValue] = useState(defaultValue || typeAndValues.values[0]);
-=======
-  const [value, setValue] = useState(defaultValue ?? typeAndValues.values[0]);
->>>>>>> 49bc8e24
   const [loading, setLoading] = useState(false);
   useEffect(() => {
     setLoading(disabled);
@@ -430,10 +443,7 @@
       });
     }
   }, [value]);
-<<<<<<< HEAD
-
-=======
->>>>>>> 49bc8e24
+
   return (
     <div className="flex flex-col justify-between h-full gap-y-4">
       <Select
@@ -449,11 +459,7 @@
         <SelectContent>
           {typeAndValues.values.map((value) => (
             <SelectItem key={value} value={value.toString()}>
-<<<<<<< HEAD
               {value}
-=======
-              {value.toString()}
->>>>>>> 49bc8e24
             </SelectItem>
           ))}
         </SelectContent>
