import {
  AnyRichTextOptions,
  ApiTreeResponse,
  FileSource,
  FILE_REF_PROP,
  ImageMetadata,
  Internal,
  ModuleId,
  RichText,
  RichTextNode,
  RichTextSource,
  SerializedRecordSchema,
  SerializedSchema,
  SourcePath,
  VAL_EXTENSION,
} from "@valbuild/core";
import {
  SerializedArraySchema,
  SerializedObjectSchema,
  Json,
  JsonArray,
  JsonObject,
} from "@valbuild/core";
import { ValApi } from "@valbuild/core";
import { FC, Fragment, useCallback, useEffect, useState } from "react";
import { Grid } from "./Grid";
import { result } from "@valbuild/core/fp";
import { Tree } from "./dashboard/Tree";
import { OnSubmit, ValFormField } from "./ValFormField";
import React from "react";
import { createPortal } from "react-dom";
import Logo from "../assets/icons/Logo";
import { ScrollArea } from "./ui/scroll-area";
import { Switch } from "./ui/switch";
import { Card } from "./ui/card";
import { ChevronLeft } from "lucide-react";
import { ValOverlayContext } from "./ValOverlayContext";
import { useNavigate, useParams } from "react-router";
import { useTheme } from "./useTheme";
<<<<<<< HEAD
import { resolvePath } from "src/utils/resolvePath";
=======
import classNames from "classnames";
import { ValMenu } from "./ValMenu";
import { parseRichTextSource } from "@valbuild/shared/internal";
>>>>>>> 49bc8e24

interface ValFullscreenProps {
  valApi: ValApi;
}

<<<<<<< HEAD
=======
// TODO: move SerializedModuleContent to core
type SerializedModuleContent = ApiTreeResponse["modules"][ModuleId];
>>>>>>> 49bc8e24
export const ValModulesContext = React.createContext<ValModules>(null);

export const useValModuleFromPath = (
  sourcePath: SourcePath
): {
  moduleId: ModuleId;
  moduleSource: Json | undefined;
  moduleSchema: SerializedSchema | undefined;
} => {
  const modules = React.useContext(ValModulesContext);
  const [moduleId, modulePath] =
    Internal.splitModuleIdAndModulePath(sourcePath);
  const moduleSource = modules?.[moduleId]?.source;
  const moduleSchema = modules?.[moduleId]?.schema;
  if (!moduleSource || !moduleSchema) {
    throw Error("Could not find module: " + moduleId);
  }
  const resolvedPath = Internal.resolvePath(
    modulePath,
    moduleSource,
    moduleSchema
  );
  return {
    moduleId,
    moduleSource: resolvedPath.source,
<<<<<<< HEAD
    moduleSchema: resolvedPath.schema, // denne typefeilen må du se på @freddy
  };
};

type ValModules = Record<
  ModuleId,
  {
    schema?: SerializedSchema | undefined;
    patches?:
      | {
          applied: string[];
          failed?: string[] | undefined;
        }
      | undefined;
    source?: Json | undefined;
  }
> | null;
=======
    moduleSchema: resolvedPath.schema,
  };
};

type ValModules = Record<ModuleId, SerializedModuleContent> | null;
>>>>>>> 49bc8e24

type InitOnSubmit = (path: SourcePath) => OnSubmit;
export const ValFullscreen: FC<ValFullscreenProps> = ({ valApi }) => {
  // eslint-disable-next-line @typescript-eslint/no-unused-vars
  const { "*": pathFromParams } = useParams();
  const [modules, setModules] = useState<ValModules>(null);
  const [error, setError] = useState<string | null>(null);
  const [selectedPath, setSelectedPath] = useState<SourcePath | ModuleId>();
  const [selectedModuleId] = selectedPath
    ? Internal.splitModuleIdAndModulePath(selectedPath as SourcePath)
    : [undefined, undefined];
  const moduleSource = selectedModuleId && modules?.[selectedModuleId]?.source;
  const moduleSchema = selectedModuleId && modules?.[selectedModuleId]?.schema;
  const fatalErrors = Object.entries(modules || {}).flatMap(([, module]) => {
    return module.errors
      ? module.errors.fatal
        ? module.errors.fatal
        : []
      : [];
  });
  const validationErrors = Object.entries(modules || {}).flatMap(
    ([, module]) => {
      return module.errors && module.errors.validation
        ? [module.errors.validation]
        : [];
    }
  );

  if (fatalErrors && fatalErrors.length > 0) {
    const message =
      fatalErrors.length === 1
        ? fatalErrors[0].message
        : `Multiple errors detected:\n${fatalErrors
            .map((f, i) => `${i + 1}. ${f.message}`)
            .join("\n")}\n\nShowing stack trace of: 0. ${
            fatalErrors[0].message
          }`;
    const error = new Error(message);
    error.stack = fatalErrors[0].stack;
    throw error;
  }

  if (validationErrors && validationErrors.length > 0) {
    console.warn("Val encountered validation errors:", validationErrors);
  }
  //
  useEffect(() => {
    setSelectedPath(
      pathFromParams ? (`/${pathFromParams}` as ModuleId) : selectedPath
    );
  }, [pathFromParams]);

  const [hmrHash, setHmrHash] = useState(null);
  useEffect(() => {
    try {
      // use websocket to update modules
      const hot = new WebSocket(
        `${window.location.origin.replace(
          "http://",
          "ws://"
        )}/_next/webpack-hmr`
      );
      hot.addEventListener("message", (e) => {
        let data;
        try {
          data = JSON.parse(e.data);
        } catch (err) {
          console.error("Failed to parse HMR");
        }
        if (typeof data?.hash === "string" && data?.action === "built") {
          setHmrHash(data.hash);
        }
      });
    } catch (err) {
      // could not set up dev mode
      console.warn("Failed to initialize HMR", err);
    }
  }, []);
  useEffect(() => {
    console.log("(Re)-fetching modules");
    valApi
      .getTree({ patch: true, includeSchema: true, includeSource: true })
      .then((res) => {
        if (result.isOk(res)) {
          setModules(res.value.modules);
        } else {
          setError("Could not load modules: " + res.error.message);
          console.error(res.error);
        }
      });
  }, [hmrHash]);

  const navigate = useNavigate();
  const [theme, setTheme] = useTheme();

  useEffect(() => {
    const popStateListener = (event: PopStateEvent) => {
      console.log("popstate", event);
    };

    window.addEventListener("popstate", popStateListener);

    return () => {
      window.removeEventListener("popstate", popStateListener);
    };
  }, []);

  const hoverElemRef = React.useRef<HTMLDivElement | null>(null);

  const initOnSubmit: InitOnSubmit = useCallback(
    (path) => async (callback) => {
      const [moduleId, modulePath] = Internal.splitModuleIdAndModulePath(path);
      const patch = await callback(Internal.createPatchJSONPath(modulePath));
      return valApi
        .postPatches(moduleId, patch)
        .then((res) => {
          if (result.isErr(res)) {
            throw res.error;
          } else {
            // TODO: we need to revisit this a bit, HMR might not be the best solution here
            if (!hmrHash) {
              return valApi
                .getTree({
                  treePath: moduleId,
                  patch: true,
                  includeSchema: true,
                  includeSource: true,
                })
                .then((res) => {
                  if (result.isOk(res)) {
                    setModules(res.value.modules);
                  } else {
                    setError("Could not load modules: " + res.error.message);
                    console.error(res.error);
                  }
                });
            }
          }
        })
        .catch((e) => {
          console.error(e);
        });
    },
    []
  );

  return (
    <ValOverlayContext.Provider
      value={{
        theme,
        setTheme,
        api: valApi,
        editMode: "full",
        session: { status: "not-asked" },
        highlight: false,
        setHighlight: () => {
          //
        },
        setEditMode: () => {
          //
        },
        setWindowSize: () => {
          //
        },
      }}
    >
      <div
        id="val-fullscreen-container"
        className="relative font-serif antialiased"
        data-mode={theme}
      >
        <div className="fixed -translate-x-1/2 z-overlay left-1/2 bottom-4">
          <ValMenu api={valApi} />
        </div>
        <div id="val-fullscreen-hover" ref={hoverElemRef}></div>
        <ValFullscreenHoverContext.Provider
          value={{
            hoverElem: hoverElemRef?.current,
          }}
        >
          <div className="text-primary bg-background">
            <Grid>
              <div className="px-4 h-[50px] flex items-center justify-center">
                <Logo />
              </div>
              <ScrollArea className="px-4">
                {modules ? (
                  <PathTree
                    paths={Object.keys(modules)}
                    setSelectedModuleId={(path) => {
                      navigate(path);
                    }}
                  />
                ) : (
                  !error && <div className="py-4">Loading...</div>
                )}
              </ScrollArea>
              <div className="flex items-center justify-start w-full h-[50px] gap-2 font-serif text-xs">
                <button
                  onClick={() => {
                    history.back();
                  }}
                >
                  <ChevronLeft />
                </button>
                <p>{selectedPath || "/"}</p>
              </div>
              <div className="p-4">
                {error && (
                  <div className="text-lg text-destructive-foreground">
                    ERROR: {error}
                  </div>
                )}
                {modules &&
                  selectedPath &&
                  selectedModuleId &&
                  moduleSource !== undefined &&
                  moduleSchema !== undefined && (
                    <ValModulesContext.Provider value={modules}>
                      <ValModule
                        path={selectedPath}
                        source={moduleSource}
                        schema={moduleSchema}
                        setSelectedPath={setSelectedPath}
                        initOnSubmit={initOnSubmit}
                      />
                    </ValModulesContext.Provider>
                  )}
              </div>
            </Grid>
          </div>
        </ValFullscreenHoverContext.Provider>
      </div>
    </ValOverlayContext.Provider>
  );
};

const ValFullscreenHoverContext = React.createContext<{
  hoverElem: HTMLElement | null;
}>({
  hoverElem: null,
});

const useValFullscreenHover = () => {
  return React.useContext(ValFullscreenHoverContext);
};

function ValModule({
  path,
  source: moduleSource,
  schema: moduleSchema,
  setSelectedPath,
  initOnSubmit,
}: {
  path: SourcePath | ModuleId;
  source: Json;
  schema: SerializedSchema;
  setSelectedPath: (path: SourcePath | ModuleId) => void;
  initOnSubmit: InitOnSubmit;
}): React.ReactElement {
  const [, modulePath] = Internal.splitModuleIdAndModulePath(
    path as SourcePath
  );
  const resolvedPath = Internal.resolvePath(
    modulePath,
    moduleSource,
    moduleSchema
  );
  if (!resolvedPath) {
    throw Error("Could not resolve module: " + path);
  }
  return (
    <AnyVal
      path={path as SourcePath}
      source={resolvedPath.source}
      schema={resolvedPath.schema as SerializedSchema}
      setSelectedPath={setSelectedPath}
      initOnSubmit={initOnSubmit}
      top
    />
  );
}

function AnyVal({
  path,
  source,
  schema,
  setSelectedPath,
  field,
  initOnSubmit,
  top,
}: {
  path: SourcePath;
  source: Json;
  schema: SerializedSchema;
  setSelectedPath: (path: SourcePath | ModuleId) => void;
  field?: string;
  initOnSubmit: InitOnSubmit;
  top?: boolean;
}): React.ReactElement {
  if (source === null || schema.opt) {
    return (
      <ValOptional
        path={path}
        source={source}
        schema={schema}
        field={field}
        initOnSubmit={initOnSubmit}
        setSelectedPath={setSelectedPath}
      />
    );
  }
  if (schema.type === "object") {
    if (typeof source !== "object" || isJsonArray(source)) {
      return <div>ERROR: expected object, but found {typeof source}</div>;
    }
    return (
      <ValObject
        source={source}
        path={path}
        schema={schema}
        initOnSubmit={initOnSubmit}
        setSelectedPath={setSelectedPath}
        top={top}
      />
    );
  } else if (schema.type === "array") {
    if (typeof source !== "object" || !isJsonArray(source)) {
      return <div>ERROR: expected array, but found {typeof source}</div>;
    }
    if (field) {
      <div>
        <div className="text-left">{field || path}</div>
        <ValList
          source={source}
          path={path}
          schema={schema}
          setSelectedPath={setSelectedPath}
        />
      </div>;
    }
    return (
      <ValList
        source={source}
        path={path}
        schema={schema}
        setSelectedPath={setSelectedPath}
      />
    );
  } else if (schema.type === "record") {
    if (typeof source !== "object") {
      return (
        <div>
          ERROR: expected object for {schema.type}, but found {typeof source}
        </div>
      );
    }
    if (isJsonArray(source)) {
      return <div>ERROR: did not expect array for {schema.type}</div>;
    }
    if (field) {
      <div>
        <div className="text-left">{field || path}</div>
        <ValRecord
          source={source}
          path={path}
          schema={schema}
          setSelectedPath={setSelectedPath}
        />
      </div>;
    }
    return (
      <ValRecord
        source={source}
        path={path}
        schema={schema}
        setSelectedPath={setSelectedPath}
      />
    );
  }

  return (
    <div className="py-2 gap-y-4">
      <div className="text-left">{field || path}</div>
      <ValFormField
        path={path}
        disabled={false}
        source={source}
        schema={schema}
        onSubmit={initOnSubmit(path)}
      />
    </div>
  );
}

function ValObject({
  path,
  source,
  schema,
  setSelectedPath,
  initOnSubmit,
  top,
}: {
  source: JsonObject;
  path: SourcePath;
  schema: SerializedObjectSchema;
  setSelectedPath: (path: SourcePath | ModuleId) => void;
  initOnSubmit: InitOnSubmit;
  top?: boolean;
}): React.ReactElement {
  return (
    <div
      key={path}
      className={classNames("flex flex-col gap-y-8", {
        "border-l-2 border-border pl-6": !top,
      })}
    >
      {Object.entries(schema.items).map(([key, property]) => {
        const subPath = createValPathOfItem(path, key);
        return (
          <AnyVal
            key={subPath}
            path={subPath}
            source={source[key]}
            schema={property}
            setSelectedPath={setSelectedPath}
            field={key}
            initOnSubmit={initOnSubmit}
          />
        );
      })}
    </div>
  );
}
function ValRecord({
  path,
  source,
  schema,
  setSelectedPath,
}: {
  source: JsonObject;
  path: SourcePath;
  schema: SerializedRecordSchema;
  setSelectedPath: (path: SourcePath | ModuleId) => void;
}): React.ReactElement {
  const navigate = useNavigate();
  return (
    <div key={path} className="flex flex-col gap-4 p-2">
      {Object.entries(source).map(([key, item]) => {
        const subPath = createValPathOfItem(path, key);
        return (
          <button
            key={subPath}
            onClick={() => {
              setSelectedPath(subPath);
              navigate(subPath);
            }}
          >
            <ValRecordItem
              recordKey={key}
              path={subPath}
              source={item}
              schema={schema.item}
            />
          </button>
        );
      })}
    </div>
  );
}

const RECORD_ITEM_MAX_HEIGHT = 170;
function ValRecordItem({
  recordKey,
  path,
  source,
  schema,
}: {
  recordKey: string;
  source: Json | null;
  path: SourcePath;
  schema: SerializedSchema;
}): React.ReactElement {
  const ref = React.useRef<HTMLDivElement>(null);
  const [isTruncated, setIsTruncated] = useState<boolean>(false);
  useEffect(() => {
    if (ref.current) {
      const height = ref.current.getBoundingClientRect().height;
      if (height >= RECORD_ITEM_MAX_HEIGHT) {
        setIsTruncated(true);
      }
    }
  }, []);
  return (
    <Card
      key={path}
      ref={ref}
      className="relative px-4 pt-2 pb-4 overflow-hidden border gap-y-2"
      style={{
        maxHeight: RECORD_ITEM_MAX_HEIGHT,
      }}
    >
      <div className="pb-4 font-serif text-left text-accent">{recordKey}</div>
      <div className="text-xs">
        <ValPreview path={path} source={source} schema={schema} />
      </div>
      {isTruncated && (
        <div className="absolute bottom-0 left-0 w-full h-[20px] bg-gradient-to-b from-transparent to-background"></div>
      )}
    </Card>
  );
}

function ValList({
  path,
  source,
  schema,
  setSelectedPath,
}: {
  source: JsonArray;
  path: SourcePath;
  schema: SerializedArraySchema;
  setSelectedPath: (path: SourcePath | ModuleId) => void;
}): React.ReactElement {
  const navigate = useNavigate();
  return (
    <div key={path} className="flex flex-col gap-4 p-2">
      {source.map((item, index) => {
        const subPath = createValPathOfItem(path, index);
        return (
          <button
            key={subPath}
            onClick={() => {
              setSelectedPath(subPath);
              navigate(subPath);
            }}
          >
            <ValListItem
              index={index}
              key={subPath}
              path={subPath}
              source={item}
              schema={schema.item}
            />
          </button>
        );
      })}
    </div>
  );
}

const LIST_ITEM_MAX_HEIGHT = RECORD_ITEM_MAX_HEIGHT;
function ValListItem({
  index,
  path,
  source,
  schema,
}: {
  index: number;
  source: Json | null;
  path: SourcePath;
  schema: SerializedSchema;
}): React.ReactElement {
  const ref = React.useRef<HTMLDivElement>(null);
  const [isTruncated, setIsTruncated] = useState<boolean>(false);
  useEffect(() => {
    if (ref.current) {
      const height = ref.current.getBoundingClientRect().height;
      if (height >= LIST_ITEM_MAX_HEIGHT) {
        setIsTruncated(true);
      }
    }
  }, []);
  return (
    <Card
      ref={ref}
      className="relative px-4 pt-2 pb-4 overflow-hidden border gap-y-2"
      style={{
        maxHeight: LIST_ITEM_MAX_HEIGHT,
      }}
    >
      <div className="pb-4 font-serif text-left uppercase text-accent">
        {index + 1 < 10 ? `0${index + 1}` : index + 1}
      </div>
      <div className="text-xs">
        <ValPreview path={path} source={source} schema={schema} />
      </div>
      {isTruncated && (
        <div className="absolute bottom-0 left-0 w-full h-[20px] bg-gradient-to-b from-transparent to-background"></div>
      )}
    </Card>
  );
}

function createValPathOfItem(
  arrayPath: SourcePath | undefined,
  prop: string | number | symbol
) {
  const val = Internal.createValPathOfItem(arrayPath, prop);
  if (!val) {
    // Should never happen
    throw Error(
      `Could not create val path: ${arrayPath} of ${prop?.toString()}`
    );
  }
  return val;
}

function ValPreview({
  path,
  source,
  schema,
}: {
  source: Json | null;
  path: SourcePath;
  schema: SerializedSchema;
}): React.ReactElement {
  const [isMouseOver, setIsMouseOver] = useState<{
    x: number;
    y: number;
  } | null>(null);
  const { hoverElem } = useValFullscreenHover();

  if (schema.type === "object") {
    return (
      <div
        key={path}
        className="grid grid-cols-[min-content_1fr] gap-2 text-left"
      >
        {Object.entries(schema.items).map(([key]) => {
          return (
            <Fragment key={createValPathOfItem(path, key)}>
              <span className="text-muted">{key}:</span>
              <span>
                <ValPreview
                  source={(source as JsonObject | null)?.[key] ?? null}
                  schema={schema.items[key]}
                  path={createValPathOfItem(path, key)}
                />
              </span>
            </Fragment>
          );
        })}
      </div>
    );
  } else if (schema.type === "array") {
    if (source === null) {
      return (
        <span key={path} className="text-accent">
          Empty
        </span>
      );
    }
    if (Array.isArray(source)) {
      return (
        <span key={path}>
          <span className="text-accent">{source.length}</span>
          <span>{source.length === 1 ? " item" : " items"}</span>
        </span>
      );
    }
    return (
      <span
        key={path}
        className="px-2 bg-destructive text-destructive-foreground"
      >
        Unknown length
      </span>
    );
  } else if (schema.type === "richtext") {
    if (source === null) {
      return (
        <span key={path} className="text-accent">
          Empty
        </span>
      );
    }
    if (typeof source !== "object") {
      return (
        <div
          key={path}
          className="p-4 text-destructive-foreground bg-destructive"
        >
          ERROR: {typeof source} not an object
        </div>
      );
    }
    if (!(VAL_EXTENSION in source) || source[VAL_EXTENSION] !== "richtext") {
      return (
        <div
          key={path}
          className="p-4 text-destructive-foreground bg-destructive"
        >
          ERROR: object is not richtext
        </div>
      );
    }
    return (
      <ValRichText key={path}>
        {parseRichTextSource(source as RichTextSource<AnyRichTextOptions>)}
      </ValRichText>
    );
  } else if (schema.type === "string") {
    if (source === null) {
      return (
        <span key={path} className="text-accent">
          Empty
        </span>
      );
    }
    return <span>{source as string}</span>;
  } else if (schema.type === "image") {
    if (source === null) {
      return (
        <span key={path} className="text-accent">
          Empty
        </span>
      );
    }
    if (typeof source !== "object") {
      return (
        <div
          key={path}
          className="p-4 text-destructive-foreground bg-destructive"
        >
          ERROR: not an object
        </div>
      );
    }
    if (
      !(FILE_REF_PROP in source) ||
      typeof source[FILE_REF_PROP] !== "string"
    ) {
      return (
        <div
          key={path}
          className="p-4 text-destructive-foreground bg-destructive"
        >
          ERROR: object is not an image
        </div>
      );
    }
    const url = Internal.convertFileSource(
      source as FileSource<ImageMetadata>
    ).url;
    return (
      <span
        key={path}
        onMouseOver={(ev) => {
          setIsMouseOver({
            x: ev.clientX,
            y: ev.clientY,
          });
        }}
        onMouseLeave={() => {
          setIsMouseOver(null);
        }}
        className="relative flex items-center justify-start gap-1"
      >
        <a href={url} className="overflow-hidden underline truncate ">
          {source[FILE_REF_PROP]}
        </a>
        {isMouseOver &&
          hoverElem &&
          createPortal(
            <img
              className="absolute z-[5] max-w-[10vw]"
              style={{
                left: isMouseOver.x + 10,
                top: isMouseOver.y + 10,
              }}
              src={url}
            ></img>,
            hoverElem
          )}
      </span>
    );
  } else if (schema.type === "boolean") {
    if (source === null) {
      return (
        <span key={path} className="text-accent">
          Empty
        </span>
      );
    }
    return (
      <span key={path} className="text-accent">
        {source ? "true" : "false"}
      </span>
    );
  } else if (schema.type === "number") {
    if (source === null) {
      return (
        <span key={path} className="text-accent">
          Empty
        </span>
      );
    }
    return <span className="text-accent">{source.toString()}</span>;
  } else if (schema.type === "keyOf") {
    if (source === null) {
      return (
        <span key={path} className="text-accent">
          Empty
        </span>
      );
    }
    return (
      <span key={path} className="text-accent">
        {source.toString()}
      </span>
    );
  }

  return <div key={path}>TODO: {schema.type}</div>;
}

function ValOptional({
  path,
  source,
  schema,
  setSelectedPath,
  initOnSubmit,
  field,
}: {
  path: SourcePath;
  source: Json;
  schema: SerializedSchema;
  setSelectedPath: (path: SourcePath | ModuleId) => void;
  initOnSubmit: InitOnSubmit;
  field?: string;
}) {
  const [enable, setEnable] = useState<boolean>(source !== null);

  return (
    <div className="flex flex-col gap-y-6" key={path}>
      {field ? (
        <div className="flex items-center justify-start gap-x-4">
          <Switch
            checked={enable}
            onClick={() => {
              setEnable((prev) => !prev);
            }}
          />
          <span>{field}</span>
        </div>
      ) : (
        <Switch
          checked={enable}
          onClick={() => {
            setEnable((prev) => !prev);
          }}
        />
      )}
      {enable && (
        <ValDefaultOf
          source={source}
          schema={schema}
          path={path}
          setSelectedPath={setSelectedPath}
          initOnSubmit={initOnSubmit}
        />
      )}
    </div>
  );
}

function ValDefaultOf({
  source,
  path,
  schema,
  setSelectedPath,
  initOnSubmit,
}: {
  source: Json;
  path: SourcePath;
  schema: SerializedSchema;
  setSelectedPath: (path: SourcePath | ModuleId) => void;
  initOnSubmit: InitOnSubmit;
}): React.ReactElement {
  if (schema.type === "array") {
    if (
      typeof source === "object" &&
      (source === null || isJsonArray(source))
    ) {
      return (
        <ValList
          source={source === null ? [] : source}
          path={path}
          schema={schema}
          setSelectedPath={setSelectedPath}
        />
      );
    }
  } else if (schema.type === "object") {
    if (
      typeof source === "object" &&
      (source === null || !isJsonArray(source))
    ) {
      return (
        <ValObject
          source={source as JsonObject}
          path={path}
          schema={schema}
          setSelectedPath={setSelectedPath}
          initOnSubmit={initOnSubmit}
        />
      );
    }
  } else if (
    schema.type === "richtext" ||
    schema.type === "string" ||
    schema.type === "image" ||
    schema.type === "number" ||
    schema.type === "keyOf"
  ) {
    return (
      <ValFormField
        key={path}
        path={path}
        disabled={false}
        source={source}
        schema={schema}
        onSubmit={initOnSubmit(path)}
      />
    );
  }

  return (
    <div className="p-4 bg-destructive text-destructive-foreground">
      ERROR: unexpected source type {typeof source} for schema type{" "}
      {schema.type}
    </div>
  );
}

function isJsonArray(source: JsonArray | JsonObject): source is JsonArray {
  return Array.isArray(source);
}

type Tree = {
  [key: string]: Tree;
};
function pathsToTree(paths: string[]): Tree {
  const tree: Tree = {};
  paths.forEach((path) => {
    const parts = path.split("/").filter((part) => part !== "");
    let current = tree;
    parts.forEach((part) => {
      if (!current[part]) {
        current[part] = {};
      }
      current = current[part] as Tree;
    });
  });
  return tree;
}

function PathTree({
  paths,
  setSelectedModuleId,
}: {
  paths: string[];
  setSelectedModuleId: (path: ModuleId | SourcePath) => void;
}): React.ReactElement {
  const tree = pathsToTree(paths);
  return (
    <Tree>
      {Object.entries(tree).map(([name, subTree]) => (
        <div className="px-4 py-2" key={`/${name}`}>
          <PathNode
            name={name}
            tree={subTree}
            moduleId={`/${name}` as ModuleId}
            setSelectedModuleId={setSelectedModuleId}
          />
        </div>
      ))}
    </Tree>
  );
}

function PathNode({
  name,
  tree,
  moduleId,
  setSelectedModuleId,
}: {
  name: string;
  tree: Tree;
  moduleId: ModuleId;
  setSelectedModuleId: (moduleId: ModuleId | SourcePath) => void;
}): React.ReactElement {
  return (
    <div>
      <button
        onClick={() => {
          setSelectedModuleId(moduleId);
        }}
      >
        {name}
      </button>
      {Object.entries(tree).map(([childName, childTree]) => (
        <div className="px-4 py-1" key={`${moduleId}/${childName}` as ModuleId}>
          <PathNode
            name={childName}
            tree={childTree}
            moduleId={`${moduleId}/${childName}` as ModuleId}
            setSelectedModuleId={setSelectedModuleId}
          />
        </div>
      ))}
    </div>
  );
}

const theme: { tags: Record<string, string>; classes: Record<string, string> } =
  {
    tags: {
      h1: "font-bold",
      h2: "font-bold",
      h3: "font-bold",
      h4: "font-bold",
      h5: "font-bold",
      h6: "font-bold",
      p: "",
    },
    classes: {
      bold: "font-bold",
      italic: "italic",
      lineThrough: "line-through",
    },
  };

export function ValRichText({
  children,
}: {
  children: RichText<AnyRichTextOptions>;
}) {
  const root = children as RichText<AnyRichTextOptions> & {
    valPath: SourcePath;
  };
  function withRenderTag(clazz: string, current?: string) {
    const renderClass = theme.tags[clazz];
    if (renderClass && current) {
      return [current, renderClass].join(" ");
    }
    if (renderClass) {
      return renderClass;
    }
    return current;
  }
  function withRenderClass(clazz: string, current?: string) {
    const renderClass = theme.classes[clazz];
    if (renderClass && current) {
      return [current, renderClass].join(" ");
    }
    if (renderClass) {
      return renderClass;
    }
    return current;
  }

  function toReact(
    node: RichTextNode<AnyRichTextOptions>,
    key: number | string
  ): React.ReactNode {
    if (typeof node === "string") {
      return node;
    }
    if (node.tag === "p") {
      return (
        <p className={withRenderTag("p")} key={key}>
          {node.children.map((child, key) => toReact(child, key))}
        </p>
      );
    }
    if (node.tag === "img") {
      return <img className={withRenderTag("img")} key={key} src={node.src} />;
    }
    if (node.tag === "ul") {
      return (
        <ul className={withRenderTag("ul")} key={key}>
          {node.children.map((child, key) => toReact(child, key))}
        </ul>
      );
    }
    if (node.tag === "ol") {
      return (
        <ol className={withRenderTag("ol")} key={key}>
          {node.children.map((child, key) => toReact(child, key))}
        </ol>
      );
    }
    if (node.tag === "li") {
      return (
        <li className={withRenderTag("li")} key={key}>
          {node.children.map((child, key) => toReact(child, key))}
        </li>
      );
    }
    if (node.tag === "span") {
      return (
        <span
          key={key}
          className={node.classes
            .map((nodeClass) => {
              switch (nodeClass) {
                case "bold":
                  return withRenderClass("bold");
                case "line-through":
                  return withRenderClass("lineThrough");
                case "italic":
                  return withRenderClass("italic");
              }
            })
            .join(" ")}
        >
          {node.children.map((child, key) => toReact(child, key))}
        </span>
      );
    }
    if (node.tag === "h1") {
      return (
        <h1 className={withRenderTag("h1")} key={key}>
          {node.children.map((child, key) => toReact(child, key))}
        </h1>
      );
    }
    if (node.tag === "h2") {
      return (
        <h2 className={withRenderTag("h2")} key={key}>
          {node.children.map((child, key) => toReact(child, key))}
        </h2>
      );
    }
    if (node.tag === "h3") {
      return (
        <h3 className={withRenderTag("h3")} key={key}>
          {node.children.map((child, key) => toReact(child, key))}
        </h3>
      );
    }
    if (node.tag === "h4") {
      return (
        <h4 className={withRenderTag("h4")} key={key}>
          {node.children.map((child, key) => toReact(child, key))}
        </h4>
      );
    }
    if (node.tag === "h5") {
      return (
        <h5 className={withRenderTag("h5")} key={key}>
          {node.children.map((child, key) => toReact(child, key))}
        </h5>
      );
    }
    if (node.tag === "h6") {
      return (
        <h6 className={withRenderTag("h6")} key={key}>
          {node.children.map((child, key) => toReact(child, key))}
        </h6>
      );
    }

    if (node.tag === "br") {
      return <br key={key} />;
    }
    if (node.tag === "a") {
      return (
        <a href={node.href} key={key}>
          {node.children.map((child, key) => toReact(child, key))}
        </a>
      );
    }
    console.error("Unknown tag", node.tag);
    const _exhaustiveCheck: never = node.tag;
    // eslint-disable-next-line @typescript-eslint/no-explicit-any
    const anyNode = _exhaustiveCheck as any;
    if (!anyNode?.tag) {
      return null;
    }
    return React.createElement(anyNode.tag, {
      key,
      className: anyNode.class?.join(" "),
      children: anyNode.children?.map(toReact),
    });
  }

  return (
    <span data-val-path={root.valPath}>
      {root.children.map((child, i) => {
        return toReact(child, i);
      })}
    </span>
  );
}<|MERGE_RESOLUTION|>--- conflicted
+++ resolved
@@ -37,23 +37,17 @@
 import { ValOverlayContext } from "./ValOverlayContext";
 import { useNavigate, useParams } from "react-router";
 import { useTheme } from "./useTheme";
-<<<<<<< HEAD
 import { resolvePath } from "src/utils/resolvePath";
-=======
 import classNames from "classnames";
 import { ValMenu } from "./ValMenu";
 import { parseRichTextSource } from "@valbuild/shared/internal";
->>>>>>> 49bc8e24
 
 interface ValFullscreenProps {
   valApi: ValApi;
 }
 
-<<<<<<< HEAD
-=======
 // TODO: move SerializedModuleContent to core
 type SerializedModuleContent = ApiTreeResponse["modules"][ModuleId];
->>>>>>> 49bc8e24
 export const ValModulesContext = React.createContext<ValModules>(null);
 
 export const useValModuleFromPath = (
@@ -79,31 +73,11 @@
   return {
     moduleId,
     moduleSource: resolvedPath.source,
-<<<<<<< HEAD
-    moduleSchema: resolvedPath.schema, // denne typefeilen må du se på @freddy
-  };
-};
-
-type ValModules = Record<
-  ModuleId,
-  {
-    schema?: SerializedSchema | undefined;
-    patches?:
-      | {
-          applied: string[];
-          failed?: string[] | undefined;
-        }
-      | undefined;
-    source?: Json | undefined;
-  }
-> | null;
-=======
     moduleSchema: resolvedPath.schema,
   };
 };
 
 type ValModules = Record<ModuleId, SerializedModuleContent> | null;
->>>>>>> 49bc8e24
 
 type InitOnSubmit = (path: SourcePath) => OnSubmit;
 export const ValFullscreen: FC<ValFullscreenProps> = ({ valApi }) => {
