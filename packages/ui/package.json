{
  "name": "@valbuild/ui",
  "version": "0.10.0",
  "sideEffects": false,
  "scripts": {
    "typecheck": "tsc --noEmit",
    "build": "vite build && vite --config server.vite.config.ts build && rollup --config rollup.config.js",
    "storybook": "storybook dev -p 6006",
    "build-storybook": "storybook build"
  },
  "dependencies": {
    "@lexical/react": "^0.10.0",
    "@types/express": "^4.17.17",
    "@types/react": "^18.0.26",
    "classnames": "^2.3.2",
<<<<<<< HEAD
    "lexical": "^0.10.0",
    "rollup-plugin-peer-deps-external": "^2.2.4",
    "rollup-plugin-postcss": "^4.0.2",
    "rollup-plugin-typescript2": "^0.34.1"
  },
  "devDependencies": {
    "@storybook/addon-essentials": "^7.0.12",
    "@storybook/addon-interactions": "^7.0.12",
    "@storybook/addon-links": "^7.0.12",
    "@storybook/blocks": "^7.0.12",
    "@storybook/builder-vite": "^7.0.12",
    "@storybook/react": "^7.0.12",
    "@storybook/react-vite": "^7.0.12",
    "@storybook/testing-library": "^0.0.14-next.2",
    "autoprefixer": "^10.4.13",
    "postcss": "^8.4.21",
=======
    "react-feather": "^2.0.10"
  },
  "devDependencies": {
    "@storybook/addon-essentials": "^7.0.15",
    "@storybook/addon-interactions": "^7.0.15",
    "@storybook/addon-links": "^7.0.15",
    "@storybook/addon-styling": "^1.0.8",
    "@storybook/blocks": "^7.0.15",
    "@storybook/react": "^7.0.15",
    "@storybook/react-vite": "^7.0.15",
    "@storybook/testing-library": "^0.0.14-next.2",
    "autoprefixer": "^10.4.14",
    "postcss": "^8.4.23",
>>>>>>> 23fb6445
    "prop-types": "^15.8.1",
    "react": "^18.2.0",
    "react-dom": "^18.2.0",
    "react-test-renderer": "^18.2.0",
    "rollup": "^3.17.3",
<<<<<<< HEAD
    "rollup-plugin-dts": "^5.3.0",
    "storybook": "^7.0.12",
=======
    "rollup-plugin-dts": "^5.2.0",
    "storybook": "^7.0.15",
>>>>>>> 23fb6445
    "tailwindcss": "^3.2.7",
    "vite": "^4.1.4"
  },
  "peerDependencies": {
    "react": ">=16.8.0"
  },
  "peerDependenciesMeta": {
    "@types/express": {
      "optional": true
    },
    "@types/react": {
      "optional": true
    }
  },
  "preconstruct": {
    "entrypoints": [
      "./index.tsx",
      "./server.ts"
    ],
    "exports": true
  },
  "main": "dist/valbuild-ui.cjs.js",
  "module": "dist/valbuild-ui.esm.js",
  "exports": {
    ".": {
      "module": "./dist/valbuild-ui.esm.js",
      "default": "./dist/valbuild-ui.cjs.js"
    },
    "./server": {
      "module": "./server/dist/valbuild-ui-server.esm.js",
      "default": "./server/dist/valbuild-ui-server.cjs.js"
    },
    "./package.json": "./package.json"
  },
  "types": "dist/valbuild-ui.cjs.d.ts"
}<|MERGE_RESOLUTION|>--- conflicted
+++ resolved
@@ -13,16 +13,17 @@
     "@types/express": "^4.17.17",
     "@types/react": "^18.0.26",
     "classnames": "^2.3.2",
-<<<<<<< HEAD
     "lexical": "^0.10.0",
     "rollup-plugin-peer-deps-external": "^2.2.4",
     "rollup-plugin-postcss": "^4.0.2",
-    "rollup-plugin-typescript2": "^0.34.1"
+    "rollup-plugin-typescript2": "^0.34.1",
+    "react-feather": "^2.0.10"
   },
   "devDependencies": {
     "@storybook/addon-essentials": "^7.0.12",
     "@storybook/addon-interactions": "^7.0.12",
     "@storybook/addon-links": "^7.0.12",
+    "@storybook/addon-styling": "^1.0.8",
     "@storybook/blocks": "^7.0.12",
     "@storybook/builder-vite": "^7.0.12",
     "@storybook/react": "^7.0.12",
@@ -30,33 +31,13 @@
     "@storybook/testing-library": "^0.0.14-next.2",
     "autoprefixer": "^10.4.13",
     "postcss": "^8.4.21",
-=======
-    "react-feather": "^2.0.10"
-  },
-  "devDependencies": {
-    "@storybook/addon-essentials": "^7.0.15",
-    "@storybook/addon-interactions": "^7.0.15",
-    "@storybook/addon-links": "^7.0.15",
-    "@storybook/addon-styling": "^1.0.8",
-    "@storybook/blocks": "^7.0.15",
-    "@storybook/react": "^7.0.15",
-    "@storybook/react-vite": "^7.0.15",
-    "@storybook/testing-library": "^0.0.14-next.2",
-    "autoprefixer": "^10.4.14",
-    "postcss": "^8.4.23",
->>>>>>> 23fb6445
     "prop-types": "^15.8.1",
     "react": "^18.2.0",
     "react-dom": "^18.2.0",
     "react-test-renderer": "^18.2.0",
     "rollup": "^3.17.3",
-<<<<<<< HEAD
     "rollup-plugin-dts": "^5.3.0",
     "storybook": "^7.0.12",
-=======
-    "rollup-plugin-dts": "^5.2.0",
-    "storybook": "^7.0.15",
->>>>>>> 23fb6445
     "tailwindcss": "^3.2.7",
     "vite": "^4.1.4"
   },
